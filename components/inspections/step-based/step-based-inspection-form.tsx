"use client"

import { useState, useEffect, useMemo, useRef } from "react"
import { useForm } from "react-hook-form"
import { FormProvider } from "react-hook-form"
import { zodResolver } from "@hookform/resolvers/zod"
import * as z from "zod"
import { useRouter } from "next/navigation"
import { createClient } from "@/lib/supabase"
import { useAuth } from "@/lib/hooks/use-auth"
import { useToast } from "@/components/ui/use-toast"
import { Check, X, Camera, ArrowRight, ArrowLeft, ChevronDown, Search, Filter, XCircle, Calendar, ChevronUp } from "lucide-react"
import { Button } from "@/components/ui/button"
import { Progress } from "@/components/ui/progress"
import { Card, CardContent } from "@/components/ui/card"
import { Textarea } from "@/components/ui/textarea"
import { CameraModal } from "@/components/inspections/camera-modal"
import { InspectionTypeSelector } from "../inspection-type-selector"
<<<<<<< HEAD
=======
import { VehicleSelectionStep } from "./vehicle-selection-step"
import { TypeSelectionStep } from "./type-selection-step"
import { SectionItemsStep } from "./section-items-step"
import { VehicleThumbnail } from "./vehicle-thumbnail"
import { useInspectionCreation } from "./hooks/use-inspection-creation"
import { useInspectionItems } from "./hooks/use-inspection-items"
>>>>>>> 710c190c
import { FormField, FormItem, FormControl } from "@/components/ui/form"
import { withErrorHandling } from "@/lib/utils/error-handler"
import { cn } from "@/lib/utils"
import { useI18n } from "@/lib/i18n/context"
import { useIsMobile } from "@/lib/hooks/use-mobile"
import type { InspectionType } from "@/types/inspections"
import { fetchInspectionTemplatesAction } from "@/app/(dashboard)/inspections/actions"
import Image from "next/image"
import { Input } from "@/components/ui/input"
import { Select, SelectContent, SelectItem, SelectTrigger, SelectValue } from "@/components/ui/select"
import { ScrollArea } from "@/components/ui/scroll-area"
import { Database } from "@/types/supabase"
import { Popover, PopoverContent, PopoverTrigger } from "@/components/ui/popover"
import { Calendar as CalendarComponent } from "@/components/ui/calendar"
import { format } from "date-fns"
import { useVehicleFiltering } from "./hooks/use-vehicle-filtering"
import { useInspectionState } from "./hooks/use-inspection-state"

// Type to capture translation field structure from inspection service
type TranslationObject = { [key: string]: string };

// Define inspection item type with translations
interface InspectionItemType {
  id: string
  name_translations: TranslationObject
  description_translations: TranslationObject
  title: string // Display title derived from translations
  description?: string // Display description derived from translations
  requires_photo: boolean
  requires_notes: boolean
  status: 'pass' | 'fail' | null
  notes: string
  photos: string[]
}

// Define inspection section type with translations
interface InspectionSection {
  id: string
  name_translations: TranslationObject
  description_translations: TranslationObject
  title: string // Display title derived from translations
  description?: string // Display description derived from translations
  items: InspectionItemType[]
}

// Define the vehicle and group types
interface VehicleGroup {
  id: string;
  name: string;
  description?: string;
  color: string;
  vehicle_count?: number;
}

interface Vehicle {
  id: string;
  name: string;
  plate_number: string;
  brand?: string;
  model?: string;
  image_url?: string | null;
  year?: string;
  vehicle_group_id?: string;
  vehicle_group?: VehicleGroup;
}

const inspectionSchema = z.object({
  vehicle_id: z.string().min(1, "Required"),
  type: z.string().min(1).default("routine"),
  inspection_date: z.date().optional(),
});

type InspectionFormData = z.infer<typeof inspectionSchema>;

interface StepBasedInspectionFormProps {
  inspectionId?: string;
  vehicleId?: string;
  bookingId?: string;
  vehicles: Vehicle[];
  isResuming?: boolean;
}

export function StepBasedInspectionForm({ inspectionId, vehicleId, bookingId, vehicles, isResuming = false }: StepBasedInspectionFormProps) {
  const router = useRouter();
  const { toast } = useToast();
  const { user } = useAuth();
  const { t, locale } = useI18n();
  const isMobile = useIsMobile();
  
  const [isSubmitting, setIsSubmitting] = useState(false);
<<<<<<< HEAD
  
  // Use vehicle filtering hook
  const vehicleFiltering = useVehicleFiltering({ vehicles });
  
  // Use inspection state hook
  const inspectionState = useInspectionState({ vehicleId, inspectionId, isResuming });
  
  // Destructure for easier access
  const {
    selectedVehicle, setSelectedVehicle,
    selectedType, setSelectedType,
    sections, setSections,
    inspectionDate, setInspectionDate,
    isBackdatingEnabled, setIsBackdatingEnabled,
    availableTemplateTypes, setAvailableTemplateTypes,
    currentSectionIndex, setCurrentSectionIndex,
    currentStepIndex, setCurrentStepIndex,
    completedSections, setCompletedSections,
    isCameraOpen, setIsCameraOpen,
    currentPhotoItem, setCurrentPhotoItem,
    notes, setNotes,
    estimatedTimeRemaining, setEstimatedTimeRemaining,
    startTime, setStartTime,
    autoTemplateToastShownRef,
    isAutoStartingRef,
    getOverallProgress,
    handleTypeChange,
    handlePreviousSection,
    handleNextSection,
    handleItemStatus,
    handleNotesChange,
    handleCameraClick,
    handleDeletePhoto,
    handlePhotoCapture,
    checkSectionCompletion,
  } = inspectionState;
  
  const {
    searchQuery, setSearchQuery,
    brandFilter, setBrandFilter,
    modelFilter, setModelFilter,
    groupFilter, setGroupFilter,
    currentPage, setCurrentPage,
    isSearchFiltersExpanded, setIsSearchFiltersExpanded,
    brandOptions,
    models,
    vehicleGroups,
    filteredVehicles,
    paginatedVehicles,
    totalPages,
    vehiclesPerPage,
    normalizeBrand,
    resetFilters,
  } = vehicleFiltering;

  
=======
  const [selectedVehicle, setSelectedVehicle] = useState<Vehicle | null>(null);
  const [selectedType, setSelectedType] = useState<InspectionType>('routine');
  const [sections, setSections] = useState<InspectionSection[]>([]);
  const [inspectionDate, setInspectionDate] = useState<Date | undefined>(new Date());
  const [isBackdatingEnabled, setIsBackdatingEnabled] = useState(false);
  const [isSearchFiltersExpanded, setIsSearchFiltersExpanded] = useState(false);
  
  // Step handling
  const [currentSectionIndex, setCurrentSectionIndex] = useState(0);
  const [currentStepIndex, setCurrentStepIndex] = useState(vehicleId ? 0 : -1); // -1 for vehicle selection, 0+ for sections
  const [completedSections, setCompletedSections] = useState<Record<string, boolean>>({});
  const [availableTemplateTypes, setAvailableTemplateTypes] = useState<InspectionType[]>([]); // NEW: Track available types for selected vehicle
  
  // Debug component mount
  useEffect(() => {
    return () => {
      // Reset flags on unmount
      autoTemplateToastShownRef.current = false;
      isAutoStartingRef.current = false;
    };
  }, []);
  
  // Debug sections changes
  useEffect(() => {
    // Sections updated
  }, [sections]);
  
  // Camera handling
  const [isCameraOpen, setIsCameraOpen] = useState(false);
  const [currentPhotoItem, setCurrentPhotoItem] = useState<{
    sectionId: string;
    itemId: string;
  } | null>(null);
  
  // Notes
  const [notes, setNotes] = useState<string>('');
  
  // Estimated time
  const [estimatedTimeRemaining, setEstimatedTimeRemaining] = useState(10); // in minutes
  const [startTime, setStartTime] = useState<Date | null>(null);
  
  // Vehicle selection filtering and pagination
  const [searchQuery, setSearchQuery] = useState("");
  const [brandFilter, setBrandFilter] = useState<string>("all");
  const [modelFilter, setModelFilter] = useState<string>("all");
  const [groupFilter, setGroupFilter] = useState<string>("all");
  const [currentPage, setCurrentPage] = useState(1);
  const vehiclesPerPage = 10;
  
  // Prevent duplicate toast notifications when auto-selecting templates
  const autoTemplateToastShownRef = useRef(false);
  const isAutoStartingRef = useRef(false);

  // Auto-expand search filters on mobile when filters become active
  useEffect(() => {
    const hasActiveFilters = searchQuery || brandFilter !== "all" || modelFilter !== "all" || groupFilter !== "all";
    if (hasActiveFilters && isMobile && !isSearchFiltersExpanded) {
      setIsSearchFiltersExpanded(true);
    }
  }, [searchQuery, brandFilter, modelFilter, groupFilter, isMobile, isSearchFiltersExpanded]);
  
  // Helpers for brand normalization (avoid duplicates like 'Toyota' vs 'toyota')
  const normalizeBrand = (b?: string | null) => (b || '').trim().toLowerCase();

  // Extract unique brands from vehicles and produce canonical options
  const brandOptions = useMemo(() => {
    const groups = new Map<string, string>();
    vehicles.forEach(v => {
      if (!v.brand) return;
      const key = normalizeBrand(v.brand);
      if (!key) return;
      if (!groups.has(key)) groups.set(key, v.brand.trim());
    });
    return Array.from(groups.entries())
      .map(([value, label]) => ({ value, label }))
      .sort((a, b) => a.label.localeCompare(b.label));
  }, [vehicles]);
  
  // Get unique models based on selected brand
  const models = useMemo(() => {
    const uniqueModels = new Set<string>();
    const key = brandFilter === 'all' ? null : brandFilter;
    vehicles.forEach(vehicle => {
      if (vehicle.model) {
        if (!key || normalizeBrand(vehicle.brand) === key) {
          uniqueModels.add(vehicle.model);
        }
      }
    });
    return Array.from(uniqueModels).sort();
  }, [vehicles, brandFilter]);

  // Model options for dropdown
  const modelOptions = useMemo(() => {
    return models.map(model => ({ value: model, label: model }));
  }, [models]);

  // Get unique vehicle groups
  const vehicleGroups = useMemo(() => {
    const uniqueGroups = new Set<VehicleGroup>();
    vehicles.forEach(vehicle => {
      if (vehicle.vehicle_group) {
        uniqueGroups.add(vehicle.vehicle_group);
      }
    });
    return Array.from(uniqueGroups).sort((a, b) => a.name.localeCompare(b.name));
  }, [vehicles]);

  // Group options for dropdown
  const groupOptions = useMemo(() => {
    return vehicleGroups.map(group => ({ value: group.id, label: group.name }));
  }, [vehicleGroups]);
  
  // Filter Vehicle selection
  const filteredVehicles = useMemo(() => {
    // If no filters and no search query, return all vehicles
    if (brandFilter === 'all' && modelFilter === 'all' && groupFilter === 'all' && !searchQuery) {
      return vehicles;
    }
    
    return vehicles.filter((vehicle) => {
      const matchesBrand = brandFilter === 'all' || normalizeBrand(vehicle.brand) === brandFilter;
      const matchesModel = modelFilter === 'all' || vehicle.model === modelFilter;
      const matchesGroup = groupFilter === 'all' || vehicle.vehicle_group?.id === groupFilter;
      
      // Search query match against name, model, brand, plate number, or group name
      const matchesSearch = !searchQuery || (
        (vehicle.name && vehicle.name.toLowerCase().includes(searchQuery.toLowerCase())) ||
        (vehicle.model && vehicle.model.toLowerCase().includes(searchQuery.toLowerCase())) ||
        (vehicle.brand && vehicle.brand.toLowerCase().includes(searchQuery.toLowerCase())) ||
        (vehicle.plate_number && vehicle.plate_number.toLowerCase().includes(searchQuery.toLowerCase())) ||
        (vehicle.vehicle_group?.name && vehicle.vehicle_group.name.toLowerCase().includes(searchQuery.toLowerCase()))
      );
      
      return matchesBrand && matchesModel && matchesGroup && matchesSearch;
    });
  }, [vehicles, brandFilter, modelFilter, groupFilter, searchQuery]);
  
  // Pagination for vehicle selection
  const paginatedVehicles = useMemo(() => {
    const startIndex = (currentPage - 1) * vehiclesPerPage;
    return filteredVehicles.slice(startIndex, startIndex + vehiclesPerPage);
  }, [filteredVehicles, currentPage, vehiclesPerPage]);
  
  // Reset filters function
  const resetFilters = () => {
    setSearchQuery('');
    setBrandFilter('all');
    setModelFilter('all');
    setGroupFilter('all');
    setCurrentPage(1);
  };
  
  // Update current page when filters change
  useEffect(() => {
    setCurrentPage(1);
  }, [searchQuery, brandFilter, modelFilter, groupFilter]);
  
>>>>>>> 710c190c
  const methods = useForm<InspectionFormData>({
    resolver: zodResolver(inspectionSchema),
    defaultValues: {
      vehicle_id: vehicleId || '',
      type: 'routine',
      inspection_date: new Date(),
    },
  });
<<<<<<< HEAD
  
  // Load vehicle data when vehicleId changes
  useEffect(() => {
    if (vehicleId) {
      const supabaseClient = createClient()
      const fetchVehicle = async () => {
        const { data, error } = await supabaseClient
          .from('vehicles')
          .select('*')
          .eq('id', vehicleId)
          .single();
          
        if (error) {
          console.error("Error fetching vehicle:", error);
          // Optionally, reset to vehicle selection if vehicleId is invalid
          // setCurrentStepIndex(-1); 
          return;
        }
        
        setSelectedVehicle(data as Vehicle);
        methods.setValue('vehicle_id', vehicleId);
        // If vehicleId is provided, and we auto-selected, ensure we are at type selection or beyond
        // This check might be redundant if initial state is set correctly, but good for safety.
        if (currentStepIndex === -1) {
          setCurrentStepIndex(0);
        }
      };
      
      fetchVehicle();
    } else {
      // If no vehicleId, ensure we are at the vehicle selection step
      setCurrentStepIndex(-1);
      setSelectedVehicle(null); // Clear any previously selected vehicle if vehicleId is removed/nullified
    }
  }, [vehicleId, methods, currentStepIndex]); // Added currentStepIndex to dependencies
  
  // Load the template only when we are in the section-rendering step (index >= 1).
  useEffect(() => {
    if (currentStepIndex < 1 || !selectedType) return;

    const loadInspectionTemplate = async () => {
      try {
        console.log(`[INSPECTION_TEMPLATE] Loading template for type: ${selectedType}`);
=======

  // Calculate and update the time remaining
  useEffect(() => {
    if (startTime && sections.length > 0) {
      const timePerSection = 10; // base time in minutes
      const completedSectionCount = Object.values(completedSections).filter(Boolean).length;
      const remainingSections = sections.length - completedSectionCount;
      const elapsed = (Date.now() - startTime.getTime()) / (1000 * 60); // minutes
      
      const estimatedRemaining = Math.max(1, Math.round(remainingSections * timePerSection - elapsed));
      setEstimatedTimeRemaining(estimatedRemaining);
    }
  }, [completedSections, sections, startTime]);
  
  // Initialize start time when vehicle is selected
  useEffect(() => {
    if (selectedVehicle && !startTime) {
      setStartTime(new Date());
    }
  }, [selectedVehicle, startTime]);

  // Load vehicle data when vehicleId changes
  useEffect(() => {
    if (vehicleId) {
      const supabaseClient = createClient()
      const fetchVehicle = async () => {
        const { data, error } = await supabaseClient
          .from('vehicles')
          .select('*')
          .eq('id', vehicleId)
          .single();
          
        if (error) {
          console.error("Error fetching vehicle:", error);
          // Optionally, reset to vehicle selection if vehicleId is invalid
          // setCurrentStepIndex(-1); 
          return;
        }
        
        setSelectedVehicle(data as Vehicle);
        methods.setValue('vehicle_id', vehicleId);
        // If vehicleId is provided, and we auto-selected, ensure we are at type selection or beyond
        // This check might be redundant if initial state is set correctly, but good for safety.
        if (currentStepIndex === -1) {
          setCurrentStepIndex(0);
        }
      };
      
      fetchVehicle();
    } else {
      // If no vehicleId, ensure we are at the vehicle selection step
      setCurrentStepIndex(-1);
      setSelectedVehicle(null); // Clear any previously selected vehicle if vehicleId is removed/nullified
    }
  }, [vehicleId, methods, currentStepIndex]); // Added currentStepIndex to dependencies
  
  // Load the template only when we are in the section-rendering step (index >= 1).
  useEffect(() => {
    if (currentStepIndex < 1 || !selectedType) return;

    const loadInspectionTemplate = async () => {
      try {
>>>>>>> 710c190c
        
        // Use the server action to fetch templates
        const categories = await fetchInspectionTemplatesAction(selectedType);
        
        if (!categories || categories.length === 0) {
          console.error(`[INSPECTION_TEMPLATE] No template categories found for type: ${selectedType}`);
          toast({
            title: "Template not found",
            description: `No inspection template found for ${selectedType}`,
            variant: "destructive"
          });
          return;
        }
        
<<<<<<< HEAD
        console.log(`[INSPECTION_TEMPLATE] Loaded ${categories.length} categories for template: ${selectedType}`);
        
=======
>>>>>>> 710c190c
        // Format the sections with their items
        const sectionsWithItems: InspectionSection[] = categories.map((category: any) => {
              return {
            id: category.id,
            name_translations: category.name_translations,
            description_translations: category.description_translations,
            title: category.name_translations[locale] || 'Unknown Section',
            description: category.description_translations[locale] || '',
            items: category.inspection_item_templates.map((item: any) => ({
                id: item.id,
              name_translations: item.name_translations,
              description_translations: item.description_translations,
              title: item.name_translations[locale] || 'Unknown Item',
              description: item.description_translations[locale] || '',
              requires_photo: Boolean(item.requires_photo),
              requires_notes: Boolean(item.requires_notes),
              status: null as 'pass' | 'fail' | null,
                notes: '',
              photos: [] as string[]
            }))
          };
        });
<<<<<<< HEAD
        
        setSections(sectionsWithItems);
        console.log(`[INSPECTION_TEMPLATE] Processed ${sectionsWithItems.length} sections with items:`, sectionsWithItems);
      } catch (error) {
        console.error('Error loading inspection template:', error);
        toast({
          title: "Failed to load inspection template",
          variant: "destructive"
        });
      }
    };

    loadInspectionTemplate();
  }, [selectedType, currentStepIndex, locale, toast]);
  
  // NEW: Load available templates based on vehicle assignments
  useEffect(() => {
    if (selectedVehicle) {
      // Reset flags when vehicle changes
      autoTemplateToastShownRef.current = false;
      isAutoStartingRef.current = false;
      
      const loadAvailableTemplates = async () => {
        try {
          const supabaseClient = createClient();
          
          // Check for templates assigned to this specific vehicle
          const { data: vehicleAssignments, error: vehicleError } = await supabaseClient
            .from('inspection_template_assignments')
            .select('template_type')
            .eq('vehicle_id', selectedVehicle.id)
            .eq('is_active', true);

          if (vehicleError) {
            console.error('Error fetching vehicle assignments:', vehicleError);
          }

          // Check for templates assigned to this vehicle's group
          let groupAssignments: any[] = [];
          if (selectedVehicle.vehicle_group_id) {
            const { data: groupData, error: groupError } = await supabaseClient
              .from('inspection_template_assignments')
              .select('template_type')
              .eq('vehicle_group_id', selectedVehicle.vehicle_group_id)
              .eq('is_active', true);

            if (groupError) {
              console.error('Error fetching group assignments:', groupError);
            } else {
              groupAssignments = groupData || [];
            }
          }

          // Combine and deduplicate template types
          const allAssignments = [...(vehicleAssignments || []), ...groupAssignments];
          const availableTypes = [...new Set(allAssignments.map(a => a.template_type))] as InspectionType[];

          console.log(`[VEHICLE_TEMPLATE_ASSIGNMENT] Vehicle: ${selectedVehicle.name}, Available types:`, availableTypes);
          console.log(`[VEHICLE_TEMPLATE_ASSIGNMENT] Raw assignments data:`, { vehicleAssignments, groupAssignments });

          // Set the available template types state
          setAvailableTemplateTypes(availableTypes);

          // If only one template type is available, auto-select it and skip type selection
          if (availableTypes.length === 1) {
            const alreadyNotified = autoTemplateToastShownRef.current;
            const autoType = availableTypes[0] as InspectionType;

            console.log(`[VEHICLE_TEMPLATE_ASSIGNMENT] Auto-selecting template type: ${autoType}`);
            setSelectedType(autoType);
            methods.setValue('type', autoType);
            
            // Trigger immediate template loading
            fetchInspectionTemplatesAction(autoType)
              .then(categories => {
                if (categories && categories.length > 0) {
                  console.log(`[VEHICLE_TEMPLATE_ASSIGNMENT] Successfully pre-loaded template: ${autoType} with ${categories.length} categories`);
                } else {
                  console.error(`[VEHICLE_TEMPLATE_ASSIGNMENT] Failed to pre-load template: ${autoType} - no categories returned`);
                }
              })
              .catch(err => {
                console.error(`[VEHICLE_TEMPLATE_ASSIGNMENT] Error pre-loading template: ${autoType}`, err);
              });

            // Skip type selection step and go directly to inspection
            if (currentStepIndex === 0 && inspectionId) {
              setCurrentStepIndex(1);
            }
            
            if (!alreadyNotified) {
      toast({
                title: "Template Auto-Selected",
                description: `Using ${autoType} inspection template for this vehicle`
              });
              autoTemplateToastShownRef.current = true;
            }
          } else if (availableTypes.length === 0) {
            // No specific templates assigned, show all types as fallback
            console.log(`[VEHICLE_TEMPLATE_ASSIGNMENT] No templates assigned to vehicle ${selectedVehicle.name}, no templates available`);
            setAvailableTemplateTypes([]); // Empty array will trigger "No templates assigned" message
            setSelectedType('routine');
            methods.setValue('type', 'routine');
          } else {
            // Multiple templates available, set default to first available
            const firstAvailable = availableTypes[0];
            setSelectedType(firstAvailable);
            methods.setValue('type', firstAvailable);
          }
          
        } catch (error) {
          console.error('Error loading available templates for vehicle:', error);
          // Fallback: no templates available
          setAvailableTemplateTypes([]);
          setSelectedType('routine');
          methods.setValue('type', 'routine');
        }
      };

      loadAvailableTemplates();
    } else {
      // No vehicle selected, reset available types
      setAvailableTemplateTypes([]);
    }
  }, [selectedVehicle, methods, currentStepIndex]);
  
  // Automatically start the inspection when exactly ONE template is available
  // for the selected vehicle. This matches the expected UX: select vehicle →
  // Next → form loads immediately without asking the type.
  useEffect(() => {
    if (
      currentStepIndex === 0 && // On the type-selection step
      !inspectionId &&          // Creating a new inspection
      selectedVehicle &&
      availableTemplateTypes.length === 1 &&
      !isSubmitting &&
      !isAutoStartingRef.current
    ) {
      // Start automatically – no further input required
      isAutoStartingRef.current = true;
      handleStartInspection();
    }
    // eslint-disable-next-line react-hooks/exhaustive-deps
  }, [currentStepIndex, selectedVehicle, availableTemplateTypes, isSubmitting]);
  
  // Handle changes to vehicle
  const handleVehicleSelect = (vehicle: Vehicle) => {
    console.log(`[INSPECTION_CREATE] Vehicle selected: ${vehicle.name} (${vehicle.id})`)
    setSelectedVehicle(vehicle)
    methods.setValue("vehicle_id", vehicle.id)
    // DO NOT move to type selection automatically, wait for user to click Next.
    // setCurrentStepIndex(0);
  }
  
  // Start inspection (after selecting vehicle and type)
  const handleStartInspection = async () => {
    if (!selectedVehicle) {
      toast({
        title: "Please select a vehicle",
        variant: "destructive",
      })
      return
    }
    
    // Ensure we have a template type selected
    if (!selectedType) {
      toast({
        title: "Please select an inspection type",
        variant: "destructive",
      })
      return
    }
    
    // When creating a brand-new inspection we can proceed immediately and let
    // the perform page load the template. Only enforce the sections-loaded
    // check when we are editing / resuming an existing inspection.
    if (inspectionId && sections.length === 0) {
      toast({
        title: "Template not loaded",
        description: "Please wait for the template to load or try selecting a different template",
        variant: "destructive",
      })
      return
    }

    // Always create a new inspection if we don't have an inspectionId
    if (!inspectionId) {
      if (!user) {
        toast({
          title: "Authentication required",
          description: "Please log in to create an inspection",
          variant: "destructive",
        })
        return
      }

      console.log(
        `[INSPECTION_CREATE] User ${user.id} is creating a new inspection. Vehicle: ${selectedVehicle.name}, Type: ${selectedType}`
      )
      setIsSubmitting(true)
      try {
        const supabaseClient = createClient()
        // Auto-find driver ID based on user email
        const { data: driverData, error: driverError } = await supabaseClient
          .from('drivers')
          .select('id')
          .eq('email', user.email!)
          .single()

        if (driverError || !driverData) {
          toast({
            title: "Driver Not Found",
            description: "Your email is not associated with a driver account. Please contact an administrator.",
        variant: "destructive",
      });
      return;
    }

        // Show confirmation toast with driver info (only if not auto-starting)
        if (!isAutoStartingRef.current) {
      toast({
            title: "Driver Confirmed",
            description: `Inspection will be performed by: ${user.email}`,
            variant: "default",
          });
        }

        const { data: newInspection, error } = await supabaseClient
          .from("inspections")
          .insert({
            vehicle_id: selectedVehicle.id,
            type: selectedType,
            status: "in_progress",
            created_by: user.id,
            inspector_id: driverData.id, // Use auto-found driver ID
            date: (inspectionDate || new Date()).toISOString(),
          })
          .select("id")
          .single()

        if (error) {
          console.error("[INSPECTION_CREATE] Error creating new inspection:", error)
          throw error
        }

        console.log(
          `[INSPECTION_CREATE] New inspection created (ID: ${newInspection.id}). Redirecting to perform page.`
        )
        // Only show toast if not auto-starting (to avoid duplicate notifications)
        if (!isAutoStartingRef.current) {
          toast({ title: "Inspection Created", description: "Starting..." })
        }
        router.push(`/inspections/${newInspection.id}/perform`)
        return
      } catch (error: any) {
        toast({
          title: "Failed to Start Inspection",
          description: error.message || "Could not create the inspection. Please try again.",
        variant: "destructive",
        })
      } finally {
        setIsSubmitting(false)
      }
      return
    }
    
    // If we have an inspectionId, we're editing an existing inspection
    console.log("[INSPECTION_PERFORM] Starting/continuing inspection. Moving to first section.")
    setCurrentStepIndex(1)
  }
  
  
  // Submit the inspection
  const handleSubmit = async () => {
    if (isSubmitting) return;

    const supabaseClient = createClient();

    setIsSubmitting(true);

    // Validate that we have a vehicle and at least some completed items
    if (!selectedVehicle) {
      toast({ title: t("inspections.errors.selectVehicle"), variant: "destructive" });
      setIsSubmitting(false);
      return;
    }

=======

        setSections(sectionsWithItems);
    } catch (error) {
        console.error('Error loading inspection template:', error);
      toast({
          title: "Failed to load inspection template",
          variant: "destructive"
      });
    }
  };

    loadInspectionTemplate();
  }, [selectedType, currentStepIndex, locale, toast]);
  
  // NEW: Load available templates based on vehicle assignments
  useEffect(() => {
    if (selectedVehicle) {
      // Reset flags when vehicle changes
      autoTemplateToastShownRef.current = false;
      isAutoStartingRef.current = false;
      
      const loadAvailableTemplates = async () => {
        try {
          const supabaseClient = createClient();
          
          // Check for templates assigned to this specific vehicle
          const { data: vehicleAssignments, error: vehicleError } = await supabaseClient
            .from('inspection_template_assignments')
            .select('template_type')
            .eq('vehicle_id', selectedVehicle.id)
            .eq('is_active', true);

          if (vehicleError) {
            console.error('Error fetching vehicle assignments:', vehicleError);
          }

          // Check for templates assigned to this vehicle's group
          let groupAssignments: any[] = [];
          if (selectedVehicle.vehicle_group_id) {
            const { data: groupData, error: groupError } = await supabaseClient
              .from('inspection_template_assignments')
              .select('template_type')
              .eq('vehicle_group_id', selectedVehicle.vehicle_group_id)
              .eq('is_active', true);

            if (groupError) {
              console.error('Error fetching group assignments:', groupError);
            } else {
              groupAssignments = groupData || [];
            }
          }

          // Combine and deduplicate template types
          const allAssignments = [...(vehicleAssignments || []), ...groupAssignments];
          const availableTypes = [...new Set(allAssignments.map(a => a.template_type))] as InspectionType[];


          // Set the available template types state
          setAvailableTemplateTypes(availableTypes);

          // If only one template type is available, auto-select it and skip type selection
          if (availableTypes.length === 1) {
            const alreadyNotified = autoTemplateToastShownRef.current;
            const autoType = availableTypes[0] as InspectionType;

            setSelectedType(autoType);
            methods.setValue('type', autoType);
            
            // Trigger immediate template loading
            fetchInspectionTemplatesAction(autoType)
              .then(categories => {
                if (categories && categories.length > 0) {
                  // Template pre-loaded successfully
                } else {
                  console.error(`[VEHICLE_TEMPLATE_ASSIGNMENT] Failed to pre-load template: ${autoType} - no categories returned`);
                }
              })
              .catch(err => {
                console.error(`[VEHICLE_TEMPLATE_ASSIGNMENT] Error pre-loading template: ${autoType}`, err);
              });

            // Skip type selection step and go directly to inspection
            if (currentStepIndex === 0 && inspectionId) {
              setCurrentStepIndex(1);
            }
            
            if (!alreadyNotified) {
      toast({
                title: "Template Auto-Selected",
                description: `Using ${autoType} inspection template for this vehicle`
              });
              autoTemplateToastShownRef.current = true;
            }
          } else if (availableTypes.length === 0) {
            // No specific templates assigned, show all types as fallback
            setAvailableTemplateTypes([]); // Empty array will trigger "No templates assigned" message
            setSelectedType('routine');
            methods.setValue('type', 'routine');
          } else {
            // Multiple templates available, set default to first available
            const firstAvailable = availableTypes[0];
            setSelectedType(firstAvailable);
            methods.setValue('type', firstAvailable);
          }
          
        } catch (error) {
          console.error('Error loading available templates for vehicle:', error);
          // Fallback: no templates available
          setAvailableTemplateTypes([]);
          setSelectedType('routine');
          methods.setValue('type', 'routine');
        }
      };

      loadAvailableTemplates();
    } else {
      // No vehicle selected, reset available types
      setAvailableTemplateTypes([]);
    }
  }, [selectedVehicle, methods, currentStepIndex]);
  
  // Automatically start the inspection when exactly ONE template is available
  // for the selected vehicle. This matches the expected UX: select vehicle →
  // Next → form loads immediately without asking the type.
  useEffect(() => {
    if (
      currentStepIndex === 0 && // On the type-selection step
      !inspectionId &&          // Creating a new inspection
      selectedVehicle &&
      availableTemplateTypes.length === 1 &&
      !isSubmitting &&
      !isAutoStartingRef.current
    ) {
      // Start automatically – no further input required
      isAutoStartingRef.current = true;
      handleStartInspection();
    }
    // eslint-disable-next-line react-hooks/exhaustive-deps
  }, [currentStepIndex, selectedVehicle, availableTemplateTypes, isSubmitting]);
  
  // Handle changes to vehicle
  const handleVehicleSelect = (vehicle: Vehicle) => {
    console.log(`[INSPECTION_CREATE] Vehicle selected: ${vehicle.name} (${vehicle.id})`)
    setSelectedVehicle(vehicle)
    methods.setValue("vehicle_id", vehicle.id)
    // DO NOT move to type selection automatically, wait for user to click Next.
    // setCurrentStepIndex(0);
  }
  
  // Handle type change
  const handleTypeChange = (type: InspectionType) => {
    setSelectedType(type);
    // Reset section data when type changes
    setCompletedSections({});
    setCurrentSectionIndex(0);
  };
  
  // Move to the next section
  const handleNextSection = () => {
    if (currentSectionIndex < sections.length - 1) {
      setCurrentSectionIndex(currentSectionIndex + 1);
    }
  };
  
  // Move to the previous section
  const handlePreviousSection = () => {
    if (currentSectionIndex > 0) {
      setCurrentSectionIndex(currentSectionIndex - 1);
    }
  };
  
  // Start inspection (after selecting vehicle and type)
  // Use inspection creation hook
  const { isSubmitting: isCreatingInspection, handleStartInspection: createInspection } = useInspectionCreation({
    selectedVehicle,
    selectedType,
    inspectionId: inspectionId || null,
    sections,
    inspectionDate,
    isAutoStartingRef
  })

  const handleStartInspection = async () => {
    const result = await createInspection()
    if (result?.shouldMoveToNextStep) {
      setCurrentStepIndex(1)
    }
  }

  // Use inspection items hook
  const { 
    handleItemStatus, 
    handleNotesChange, 
    handleCameraClick, 
    handleDeletePhoto,
    handlePhotoCapture: capturePhoto
  } = useInspectionItems({
    sections: sections.map(section => ({
      id: section.id,
      title: section.title,
      description: section.description,
      items: section.items.map(item => ({
        id: item.id,
        title: item.title,
        description: item.description,
        requires_photo: item.requires_photo,
        requires_notes: item.requires_notes,
        status: item.status,
        notes: item.notes,
        photos: item.photos
      }))
    })),
    setSections: (newSections) => {
      if (typeof newSections === 'function') {
        setSections(prevSections => {
          const updated = newSections(prevSections.map(section => ({
            id: section.id,
            title: section.title,
            description: section.description,
            items: section.items.map(item => ({
              id: item.id,
              title: item.title,
              description: item.description,
              requires_photo: item.requires_photo,
              requires_notes: item.requires_notes,
              status: item.status,
              notes: item.notes,
              photos: item.photos
            }))
          })));
          return updated.map(section => ({
            id: section.id,
            name_translations: section.title ? { [locale]: section.title } : {},
            description_translations: section.description ? { [locale]: section.description } : {},
            title: section.title,
            description: section.description,
            items: section.items.map(item => ({
              id: item.id,
              name_translations: item.title ? { [locale]: item.title } : {},
              description_translations: item.description ? { [locale]: item.description } : {},
              title: item.title,
              description: item.description,
              requires_photo: item.requires_photo,
              requires_notes: item.requires_notes,
              status: item.status,
              notes: item.notes,
              photos: item.photos
            }))
          }));
        });
      } else {
        setSections(newSections.map(section => ({
          id: section.id,
          name_translations: section.title ? { [locale]: section.title } : {},
          description_translations: section.description ? { [locale]: section.description } : {},
          title: section.title,
          description: section.description,
          items: section.items.map(item => ({
            id: item.id,
            name_translations: item.title ? { [locale]: item.title } : {},
            description_translations: item.description ? { [locale]: item.description } : {},
            title: item.title,
            description: item.description,
            requires_photo: item.requires_photo,
            requires_notes: item.requires_notes,
            status: item.status,
            notes: item.notes,
            photos: item.photos
          }))
        })));
      }
    },
    setCompletedSections,
    setCurrentPhotoItem,
    setIsCameraOpen
  })

  // Handle photo capture
  const handlePhotoCapture = async (photoUrl: string) => {
    await capturePhoto(photoUrl, currentPhotoItem)
    setIsCameraOpen(false)
    setCurrentPhotoItem(null)
  }
  
  
  // Calculate overall progress
  const getOverallProgress = () => {
    if (sections.length === 0) return 0;
    
    const totalItems = sections.reduce((total, section) => total + section.items.length, 0);
    const completedItems = sections.reduce((total, section) => {
      return total + section.items.filter(item => item.status !== null).length;
    }, 0);
    
    return Math.round((completedItems / totalItems) * 100);
  };
  
  // Submit the inspection
  const handleSubmit = async () => {
    if (isSubmitting) return;

    const supabaseClient = createClient();

    setIsSubmitting(true);

    // Validate that we have a vehicle and at least some completed items
    if (!selectedVehicle) {
      toast({ title: t("inspections.errors.selectVehicle"), variant: "destructive" });
      setIsSubmitting(false);
      return;
    }

>>>>>>> 710c190c
    const hasCompletedItems = sections.some(section => 
      section.items.some(item => item.status === 'pass' || item.status === 'fail')
    );

    if (!hasCompletedItems) {
      toast({ title: t("inspections.errors.completeOneItem"), variant: "destructive" });
      setIsSubmitting(false);
      return;
    }

    if (!user) {
      toast({ title: t("inspections.errors.authError"), description: t("inspections.errors.mustBeLoggedIn"), variant: "destructive" });
      setIsSubmitting(false);
      return;
    }
    
    try {
      // Ensure user folder exists in storage
      try {
        await supabaseClient.storage.from('inspection-photos').upload(`${user.id}/.folder_placeholder`, new File([], '.folder_placeholder'));
      } catch (storageError:any) {
        if (!storageError.message.includes('duplicate')) {
          console.error('Storage access error:', storageError);
          toast({ title: t("inspections.errors.storageAccessError"), description: t("inspections.errors.unableToAccessStorage"), variant: "destructive" });
          setIsSubmitting(false);
          return;
        }
      }

      let finalInspectionId: string;
      let isEditMode = !!inspectionId;

      if (isEditMode) {
        // Editing an existing inspection
        // Determine the status based on the items
        let newStatus = 'completed';
        const allItemsHaveStatus = sections.every(section => 
          section.items.every(item => item.status === 'pass' || item.status === 'fail')
        );
        
        const anyItemFailed = sections.some(section => 
          section.items.some(item => item.status === 'fail')
        );
        
        if (!allItemsHaveStatus) {
          newStatus = 'in_progress';
        } else if (anyItemFailed) {
          newStatus = 'failed';
        }
        
        // When resuming a completed inspection, make sure we update the status
        if (isResuming) {
          // Force status update even for completed inspections when resuming
          const { data: updatedInspection, error: updateError } = await supabaseClient
            .from('inspections')
            .update({
              status: newStatus,
              notes: notes, // Overall inspection notes
              // Don't update date or inspector when resuming
            })
            .eq('id', inspectionId!)
            .select()
            .single();

          if (updateError) {
            console.error('Error updating inspection:', updateError);
            toast({ title: t("inspections.errors.updatingInspectionError"), description: updateError.message, variant: "destructive" });
            setIsSubmitting(false);
            return;
          }
          finalInspectionId = updatedInspection.id;
        } else {
          // Regular edit mode (not resuming)
          console.log("[INSPECTION_FORM] Updating inspection without changing date");
          const { data: updatedInspection, error: updateError } = await supabaseClient
            .from('inspections')
            .update({
              status: newStatus,
              // Do not update date when completing an inspection
              notes: notes, // Overall inspection notes
              // vehicle_id and type are generally not changed during an item edit session
              // inspector_id: user.id, // Could be updated if another user modifies
            })
            .eq('id', inspectionId!)
            .select()
            .single();

          if (updateError) {
            console.error('Error updating inspection:', updateError);
            toast({ title: t("inspections.errors.updatingInspectionError"), description: updateError.message, variant: "destructive" });
            setIsSubmitting(false);
            return;
          }
          finalInspectionId = updatedInspection.id;
        }

        // Clean up old items and photos for this inspection
        const { data: oldItems, error: fetchOldItemsError } = await supabaseClient
          .from('inspection_items')
          .select('id')
          .eq('inspection_id', finalInspectionId);

        if (fetchOldItemsError) {
          console.error("Error fetching old item IDs for cleanup:", fetchOldItemsError);
          // Non-fatal, but means old items/photos might not be cleaned up
        }

        if (oldItems && oldItems.length > 0) {
          const oldItemIds = oldItems.map(it => it.id);

          // Fetch photo_urls associated with old items to delete from storage
          const { data: oldPhotos, error: fetchOldPhotosError } = await supabaseClient
            .from('inspection_photos')
            .select('photo_url')
            .in('inspection_item_id', oldItemIds);

          if (fetchOldPhotosError) {
            console.error("Error fetching old photo URLs for storage deletion:", fetchOldPhotosError);
          }

          if (oldPhotos && oldPhotos.length > 0) {
            const photoFilesToDelete = oldPhotos.map(p => {
              try {
                const url = new URL(p.photo_url);
                const pathParts = url.pathname.split('/');
                // Path: /storage/v1/object/public/inspection-photos/USER_ID/FILENAME.jpg
                // Bucket name "inspection-photos" is at index 5. Path starts at 6.
                return pathParts.slice(6).join('/');
              } catch (e) {
                console.error("Error parsing photo URL for deletion:", p.photo_url, e);
                return null;
              }
            }).filter(path => path !== null) as string[];

            if (photoFilesToDelete.length > 0) {
              const { error: storageDeleteError } = await supabaseClient
                .storage
                .from('inspection-photos')
                .remove(photoFilesToDelete);
              if (storageDeleteError) {
                console.error("Error deleting old photos from storage:", storageDeleteError);
                // Non-fatal, log and continue.
              }
            }
          }
          // Delete old inspection_photos records (database entries)
          const { error: deleteDbPhotosError } = await supabaseClient
            .from('inspection_photos')
            .delete()
            .in('inspection_item_id', oldItemIds);
           if (deleteDbPhotosError) {
            console.error("Error deleting old photo DB entries:", deleteDbPhotosError);
          }
          
          // Delete old inspection_items records
          const { error: deleteItemsError } = await supabaseClient
            .from('inspection_items')
            .delete()
            .eq('inspection_id', finalInspectionId);
          if (deleteItemsError) {
            console.error('Error deleting old inspection items:', deleteItemsError);
            toast({ title: t("inspections.errors.genericSubmitError"), description: "Could not clean up old inspection items.", variant: "destructive" });
            // Potentially non-fatal, but new items might conflict or be duplicated if not handled.
            // Depending on DB constraints, this could be an issue.
          }
        }
      } else {
        // Creating a new inspection
        const { data: newInspectionData, error: inspectionError } = await supabaseClient
          .from('inspections')
          .insert({
            vehicle_id: selectedVehicle.id,
            booking_id: bookingId || null,
            type: selectedType,
            status: 'completed',
            date: (inspectionDate || new Date()).toISOString(),
            notes: notes,
            created_by: user.id,
            inspector_id: user.id,
          })
          .select()
          .single();

        if (inspectionError) {
          console.error('Error creating inspection:', inspectionError);
          toast({ title: t("inspections.errors.creatingInspectionError"), description: inspectionError.message, variant: "destructive" });
          setIsSubmitting(false);
          return;
        }
        finalInspectionId = newInspectionData.id;
      }

      const itemsToSave = sections.flatMap(section => 
        section.items
          .filter(item => item.status !== null)
          .map(item => ({
            template_id: item.id, // This is inspection_item_template_id
            status: item.status!,
            notes: item.notes,
            photos: [...item.photos] // Operate on a copy
          }))
      );
      
      if (itemsToSave.length === 0 && !isEditMode) { // For new inspections, must have items. For edits, it could clear all.
        toast({ title: t("inspections.errors.noCompletedItems"), description: t("inspections.errors.completeOneItemBeforeSubmit"), variant: "destructive" });
        if (!isEditMode && finalInspectionId) { // Only delete if it was a new inspection
            await supabaseClient.from('inspections').delete().eq('id', finalInspectionId);
        }
        setIsSubmitting(false);
        return;
      }
      
      // Upload photos and update URLs in itemsToSave
      for (const item of itemsToSave) {
        const uploadedPhotoUrls: string[] = [];
        for (const photoUrl of item.photos) {
          if (photoUrl.startsWith('blob:')) {
            const response = await fetch(photoUrl);
            const blob = await response.blob();
            const file = new File([blob], 'photo.jpg', { type: 'image/jpeg' });
            const fileName = `${user.id}/${Date.now()}_${Math.random().toString(36).substring(2)}.jpg`;
            const { error: uploadError } = await supabaseClient.storage.from('inspection-photos').upload(fileName, file);
            if (uploadError) {
              console.error('Photo upload error:', uploadError);
              toast({ title: t("inspections.errors.photoUploadFailed"), description: uploadError.message, variant: "destructive" });
              // This is a critical error during submission process
              setIsSubmitting(false);
              throw new Error(`Photo upload failed: ${uploadError.message}`);
            }
            const { data: urlData } = supabaseClient.storage.from('inspection-photos').getPublicUrl(fileName);
            uploadedPhotoUrls.push(urlData.publicUrl);
          } else {
            uploadedPhotoUrls.push(photoUrl); // Keep existing URLs (e.g. if editing and photo wasn't changed)
          }
        }
        item.photos = uploadedPhotoUrls;
      }
      
      const inspectionItemsPayload = itemsToSave.map(item => ({
        inspection_id: finalInspectionId,
        template_id: item.template_id, // Correctly mapping template_id
        status: item.status,
        notes: item.notes ?? null,
        created_by: user.id // or updated_by if schema supports for edits
      }));

      let newSavedItems: any[] = [];
      if (inspectionItemsPayload.length > 0) {
        const { data: insertedItems, error: insertItemsError } = await supabaseClient
          .from('inspection_items')
          .insert(inspectionItemsPayload)
          .select();

        if (insertItemsError) {
          console.error('[DEBUG] Error inserting inspection items:', JSON.stringify(insertItemsError, null, 2));
          if (!isEditMode) { // Clean up inspection header if it was a new one
            await supabaseClient.from('inspections').delete().eq('id', finalInspectionId);
          }
          toast({ title: t("inspections.errors.failedToSaveItems"), description: t("inspections.errors.permissionOrInvalidData"), variant: "destructive" });
          setIsSubmitting(false);
          return;
        }
        newSavedItems = insertedItems;
      }
      
      const photosToInsert: Database['public']['Tables']['inspection_photos']['Insert'][] = [];
      for (let i = 0; i < itemsToSave.length; i++) {
        const processedItem = itemsToSave[i]; // item from itemsToSave, with updated photo URLs
        const savedDbItem = newSavedItems.find(dbItem => dbItem.template_id === processedItem.template_id && dbItem.inspection_id === finalInspectionId); // find corresponding DB item

        if (savedDbItem && processedItem.photos && processedItem.photos.length > 0) {
          for (const photoUrl of processedItem.photos) {
            photosToInsert.push({
              inspection_item_id: savedDbItem.id, // Use the ID of the newly inserted inspection_item
              photo_url: photoUrl,
              created_by: user.id
            });
          }
        }
      }
      
      if (photosToInsert.length > 0) {
        const { error: insertPhotosError } = await supabaseClient.from('inspection_photos').insert(photosToInsert);
        if (insertPhotosError) {
          console.error('Error inserting inspection photos:', JSON.stringify(insertPhotosError, null, 2));
          // Clean up: delete items then inspection (if new)
          if (newSavedItems.length > 0) {
            await supabaseClient.from('inspection_items').delete().in('id', newSavedItems.map(item => item.id));
          }
          if (!isEditMode) {
            await supabaseClient.from('inspections').delete().eq('id', finalInspectionId);
          }
          toast({ title: t("inspections.errors.failedToSavePhotos"), description: t("inspections.errors.permissionOrInvalidDataPhotos"), variant: "destructive" });
          setIsSubmitting(false);
      return;
        }
      }
      
      if (bookingId) {
        const { error: bookingUpdateError } = await supabaseClient.from('bookings').update({ status: 'completed' }).eq('id', bookingId);
        if (bookingUpdateError) {
          console.error('Error updating booking status:', bookingUpdateError);
          toast({ title: t("inspections.warnings.title"), description: t("inspections.warnings.failedToUpdateBooking"), variant: "default" });
        }
      }

      toast({ title: t("inspections.messages.submitSuccessTitle"), description: t("inspections.messages.submitSuccessDescription") });
      
      // Reset auto-start flags after successful completion
      isAutoStartingRef.current = false;
      autoTemplateToastShownRef.current = false;
      
      if (isEditMode) {
        router.push('/inspections'); // Navigate to list page after edit
      } else {
        router.push(bookingId ? `/bookings/${bookingId}` : `/inspections/${finalInspectionId}`);
      }
    } catch (error: any) {
        // This catch block is for unhandled errors from async operations like photo uploads if they throw
        console.error('Unhandled error during submission:', error);
        toast({ title: t("inspections.errors.genericSubmitError"), description: error.message || "An unexpected error occurred.", variant: "destructive" });
    } finally {
        setIsSubmitting(false);
    }
<<<<<<< HEAD
=======
  };

  const handleFormSubmit = () => {
    withErrorHandling(handleSubmit, t("inspections.errors.genericSubmitError"));
>>>>>>> 710c190c
  };
  
    <div className="space-y-6">
      <h2 className="text-xl font-semibold">{t('inspections.steps.selectVehicle')}</h2>
      
       {/* Search and filters */}
       <div className="bg-muted/30 rounded-lg">
         {/* Collapsible header - only show on mobile/tablet */}
         <div className={cn(
           "flex items-center justify-between p-4 cursor-pointer hover:bg-muted/50 transition-colors",
           "sm:hidden" // Only show on mobile/tablet
         )} onClick={() => setIsSearchFiltersExpanded(!isSearchFiltersExpanded)}>
           <div className="flex items-center gap-2">
             <Search className="h-4 w-4 text-foreground/70" />
             <span className="font-medium text-foreground">Search & Filters</span>
             {(searchQuery || brandFilter !== "all" || modelFilter !== "all" || groupFilter !== "all") && (
               <span className="bg-primary text-primary-foreground text-xs px-2 py-1 rounded-full">
                 Active
               </span>
             )}
           </div>
           <Button
             variant="ghost"
             size="sm"
             className="h-8 w-8 p-0 hover:bg-muted"
             onClick={(e) => {
               e.stopPropagation();
               setIsSearchFiltersExpanded(!isSearchFiltersExpanded);
             }}
           >
             {isSearchFiltersExpanded ? (
               <ChevronUp className="h-4 w-4 text-foreground/70" />
             ) : (
               <ChevronDown className="h-4 w-4 text-foreground/70" />
             )}
           </Button>
         </div>

         {/* Desktop header - only show on desktop */}
         <div className="hidden sm:block px-4 pt-4">
           <div className="flex items-center gap-2 mb-4">
             <Search className="h-4 w-4 text-foreground/70" />
             <span className="font-medium text-foreground">Search & Filters</span>
             {(searchQuery || brandFilter !== "all" || modelFilter !== "all" || groupFilter !== "all") && (
               <span className="bg-primary text-primary-foreground text-xs px-2 py-1 rounded-full">
                 Active
               </span>
             )}
           </div>
         </div>

         {/* Collapsible content */}
         <div className={cn(
           "space-y-4 transition-all duration-300 ease-in-out overflow-hidden",
           isMobile ? (isSearchFiltersExpanded ? "max-h-[500px] opacity-100" : "max-h-0 opacity-0") : "max-h-none opacity-100"
         )}>
           <div className="px-4 pb-4">
             <div className="flex flex-col sm:flex-row gap-4">
               {/* Search input */}
               <div className="flex-1 relative">
                 <Input
                   value={searchQuery}
                   onChange={(e) => setSearchQuery(e.target.value)}
                   placeholder={t('vehicles.filters.searchPlaceholder')}
                   className="pl-9 w-full"
                 />
                 <Search className="absolute left-3 top-1/2 transform -translate-y-1/2 h-4 w-4 text-muted-foreground" />
                 {searchQuery && (
                   <Button 
                     variant="ghost" 
                     size="sm" 
                     className="absolute right-2 top-1/2 transform -translate-y-1/2 h-5 w-5 p-0" 
                     onClick={() => setSearchQuery("")}
                   >
                     <XCircle className="h-4 w-4" />
                     <span className="sr-only">Clear search</span>
                   </Button>
                 )}
               </div>
               
               {/* Brand filter */}
               <div className="w-full sm:w-48">
                 <Select value={brandFilter} onValueChange={setBrandFilter}>
                   <SelectTrigger className="w-full">
                     <SelectValue placeholder={t('drivers.filters.brand')} />
                   </SelectTrigger>
                   <SelectContent>
                     <SelectItem value="all">{t('drivers.filters.allBrands')}</SelectItem>
                     {brandOptions.map(opt => (
                       <SelectItem key={opt.value} value={opt.value}>{opt.label}</SelectItem>
                     ))}
                   </SelectContent>
                 </Select>
               </div>
               
               {/* Model filter - only show if brand is selected */}
               {brandFilter !== "all" && (
                 <div className="w-full sm:w-48">
                   <Select value={modelFilter} onValueChange={setModelFilter}>
                     <SelectTrigger className="w-full">
                       <SelectValue placeholder={t('drivers.filters.model')} />
                     </SelectTrigger>
                     <SelectContent>
                       <SelectItem value="all">{t('drivers.filters.allModels')}</SelectItem>
                       {models.map(model => (
                         <SelectItem key={model} value={model}>{model}</SelectItem>
                       ))}
                     </SelectContent>
                   </Select>
                 </div>
               )}

               {/* Vehicle Group filter */}
               <div className="w-full sm:w-48">
                 <Select value={groupFilter} onValueChange={setGroupFilter}>
                   <SelectTrigger className="w-full">
                     <SelectValue placeholder={t('vehicleGroups.filter')} />
                   </SelectTrigger>
                   <SelectContent>
                     <SelectItem value="all">{t('vehicleGroups.allGroups')}</SelectItem>
                     {vehicleGroups.map(group => (
                       <SelectItem key={group.id} value={group.id}>
                         <div className="flex items-center gap-2">
                           <div 
                             className="w-3 h-3 rounded-full" 
                             style={{ backgroundColor: group.color }}
                           />
                           {group.name}
                         </div>
                       </SelectItem>
                     ))}
                   </SelectContent>
                 </Select>
               </div>
               
               {/* Clear filters button - only show if any filter is applied */}
               {(searchQuery || brandFilter !== "all" || modelFilter !== "all" || groupFilter !== "all") && (
                 <Button 
                   variant="outline" 
                   size="sm" 
                   className="sm:self-end" 
                   onClick={resetFilters}
                 >
                   {t('drivers.filters.clearFilters')}
                 </Button>
               )}
             </div>
             
             {/* Showing results info */}
             <div className="text-sm text-muted-foreground mt-4">
               {t('inspections.labels.showingVehicles', {
                 start: String(Math.min((currentPage - 1) * vehiclesPerPage + 1, filteredVehicles.length)),
                 end: String(Math.min(currentPage * vehiclesPerPage, filteredVehicles.length)),
                 total: String(filteredVehicles.length)
               })}
             </div>
           </div>
         </div>
       </div>
      
      {/* Vehicle list */}
      {filteredVehicles.length === 0 ? (
        <div className="text-center py-8 border rounded-lg mt-4">
          <Filter className="h-12 w-12 text-muted-foreground mx-auto mb-4" />
          <h3 className="text-lg font-medium mb-1">
            {t('drivers.filters.noResults')}
          </h3>
          <p className="text-sm text-muted-foreground max-w-sm mx-auto mb-4">
            {t('vehicles.noVehicles')}
          </p>
          <Button variant="outline" onClick={resetFilters}>
            {t('drivers.filters.clearFilters')}
          </Button>
        </div>
      ) : (
        <div className="relative">
          <ScrollArea className="h-[60vh] pr-4 overflow-y-auto">
            <div className="grid grid-cols-1 gap-4 pb-2">
              {paginatedVehicles.map((vehicle) => (
                <Card 
                  key={vehicle.id} 
                  className={`cursor-pointer transition-colors ${selectedVehicle?.id === vehicle.id ? 'border-primary border-2' : ''}`}
                  onClick={() => handleVehicleSelect(vehicle)}
                >
                  <CardContent className="p-4">
                    <div className="flex flex-row gap-4 items-center">
                      {/* Vehicle thumbnail with 16:9 aspect ratio */}
                      <div className="w-24 sm:w-48 shrink-0 flex items-center">
                        <div className="relative w-full aspect-[16/9] rounded-md overflow-hidden">
                          {vehicle.image_url ? (
                            <Image 
                              src={vehicle.image_url} 
                              alt={vehicle.name}
                              fill
                              sizes="(max-width: 768px) 96px, 192px"
                              className="object-cover"
                              priority={currentPage === 1}
                            />
                          ) : (
                            <div className="w-full h-full bg-muted flex items-center justify-center">
                              <span className="text-muted-foreground">{t('common.noImage')}</span>
                            </div>
                          )}
                        </div>
                      </div>
                      
                      {/* Vehicle details */}
                      <div className="flex-1 flex flex-col justify-center">
                        <h3 className="font-medium text-lg">{vehicle.name}</h3>
                        <p className="text-sm text-muted-foreground">{vehicle.plate_number}</p>
                        {vehicle.brand && vehicle.model && (
                          <p className="text-sm text-muted-foreground mt-1">
                            {vehicle.year && <span>{vehicle.year} </span>}
                            <span>{vehicle.brand} </span>
                            <span>{vehicle.model}</span>
                          </p>
                        )}
                        {vehicle.vehicle_group && (
                          <div className="flex items-center gap-2 mt-1">
                            <div 
                              className="w-3 h-3 rounded-full" 
                              style={{ backgroundColor: vehicle.vehicle_group.color }}
                            />
                            <span className="text-xs text-muted-foreground">
                              {vehicle.vehicle_group.name}
                            </span>
                          </div>
                        )}
                      </div>
                    </div>
                  </CardContent>
                </Card>
              ))}
            </div>
          </ScrollArea>
        </div>
      )}
      
      {/* Pagination controls */}
      {filteredVehicles.length > vehiclesPerPage && (
        <div className="flex justify-between items-center mt-4">
          <div className="text-sm text-muted-foreground">
            {t('drivers.pagination.page', { page: String(currentPage) })} {t('drivers.pagination.of', { total: String(Math.ceil(filteredVehicles.length / vehiclesPerPage)) })}
          </div>
          <div className="flex gap-2">
            <Button
              variant="outline"
              size="sm"
              onClick={() => setCurrentPage(prev => Math.max(prev - 1, 1))}
              disabled={currentPage === 1}
            >
              <ArrowLeft className="h-4 w-4" />
              <span className="sr-only">Previous page</span>
            </Button>
            <Button
              variant="outline"
              size="sm"
              onClick={() => setCurrentPage(prev => Math.min(prev + 1, Math.ceil(filteredVehicles.length / vehiclesPerPage)))}
              disabled={currentPage >= Math.ceil(filteredVehicles.length / vehiclesPerPage)}
            >
              <ArrowRight className="h-4 w-4" />
              <span className="sr-only">Next page</span>
            </Button>
          </div>
        </div>
      )}
      
      {/* Date Selection Section - Better positioned */}
      {selectedVehicle && (
        <div className="bg-muted/30 p-4 sm:p-6 rounded-lg space-y-4 sm:space-y-6 mt-4 sm:mt-6">
          <div className="flex flex-col sm:flex-row sm:items-center sm:justify-between gap-4">
            <div className="space-y-1">
              <h3 className="text-base sm:text-lg font-medium">{t("inspections.labels.inspectionDate")}</h3>
              <p className="text-xs sm:text-sm text-muted-foreground">{t("inspections.labels.inspectionDateDescription")}</p>
            </div>
            <Button
              variant="outline"
              size={isMobile ? "default" : "sm"}
              className={cn(
                "w-full sm:w-auto min-h-[44px] sm:min-h-0",
                isMobile && "text-sm"
              )}
              onClick={() => setIsBackdatingEnabled(!isBackdatingEnabled)}
            >
              <Calendar className="mr-2 h-4 w-4" />
              <span className="truncate">
                {isBackdatingEnabled ? t("inspections.actions.useCurrentDate") : t("inspections.actions.backdateInspection")}
              </span>
            </Button>
          </div>

          {isBackdatingEnabled && (
            <div className="space-y-4">
              <div className="w-full">
                <Popover>
                  <PopoverTrigger asChild>
                    <Button
                      variant="outline"
                      className={cn(
                        "w-full justify-start text-left font-normal min-h-[44px]",
                        isMobile && "text-sm"
                      )}
                    >
                      <Calendar className="mr-2 h-4 w-4 flex-shrink-0" />
                      <span className="truncate">
                        {inspectionDate ? format(inspectionDate, "PPP") : t("inspections.labels.selectDate")}
                      </span>
                    </Button>
                  </PopoverTrigger>
                  <PopoverContent 
                    className={cn(
                      "w-auto p-0",
                      isMobile && "w-[calc(100vw-2rem)] max-w-sm mx-auto"
                    )} 
                    align={isMobile ? "center" : "start"}
                    side={isMobile ? "bottom" : "bottom"}
                  >
                    <CalendarComponent
                      mode="single"
                      selected={inspectionDate}
                      onSelect={(date) => {
                        setInspectionDate(date);
                        methods.setValue('inspection_date', date);
                      }}
                      disabled={(date) => date > new Date() || date < new Date(1900, 0, 1)}
                      initialFocus
                      className={cn(
                        isMobile && "w-full [&_table]:w-full [&_td]:w-[14.28%] [&_td]:p-0 [&_td_button]:w-full [&_td_button]:h-10 [&_td_button]:rounded-none [&_td_button]:text-center [&_td_button]:text-sm"
                      )}
                      classNames={isMobile ? {
                        day_selected: "bg-primary text-primary-foreground hover:bg-primary hover:text-primary-foreground focus:bg-primary focus:text-primary-foreground",
                        day_today: "bg-accent text-accent-foreground",
                        day_outside: "text-muted-foreground opacity-50",
                        day_disabled: "text-muted-foreground opacity-50",
                        day_hidden: "invisible",
                        caption: "flex justify-center pt-1 relative items-center",
                        caption_label: "text-sm font-medium",
                        nav: "space-x-1 flex items-center",
                        nav_button: "h-7 w-7 bg-transparent p-0 opacity-50 hover:opacity-100",
                        table: "w-full border-collapse space-y-1",
                        head_row: "flex w-full justify-between",
                        head_cell: "text-muted-foreground text-center font-normal text-xs w-[14.28%] px-0",
                        row: "flex w-full mt-2",
                        cell: "text-center text-sm p-0 relative w-[14.28%] [&:has([aria-selected])]:bg-accent first:[&:has([aria-selected])]:rounded-l-md last:[&:has([aria-selected])]:rounded-r-md focus-within:relative focus-within:z-20",
                      } : undefined}
                    />
                  </PopoverContent>
                </Popover>
              </div>
              
              {inspectionDate && inspectionDate < new Date() && (
                <div className="flex items-start space-x-2 text-xs sm:text-sm text-amber-600 dark:text-amber-400 bg-amber-50 dark:bg-amber-950/20 p-3 rounded-md">
                  <Calendar className="h-4 w-4 flex-shrink-0 mt-0.5" />
                  <span className="leading-relaxed">
                    {t("inspections.labels.backdatingWarning", { 
                      date: format(inspectionDate, "PPP"),
                      daysAgo: Math.ceil((new Date().getTime() - inspectionDate.getTime()) / (1000 * 60 * 60 * 24))
                    })}
                  </span>
                </div>
              )}
            </div>
          )}

          {!isBackdatingEnabled && (
            <div className="text-xs sm:text-sm text-muted-foreground bg-muted/50 p-3 rounded-md">
              {t("inspections.labels.currentDateInspection", { date: format(new Date(), "PPP") })}
            </div>
          )}
        </div>
      )}

      {/* Navigation buttons */}
      <div className="flex justify-end mt-4 sm:mt-6">
      {selectedVehicle && (
          <Button 
            className={cn(
              "w-full sm:w-auto min-h-[44px] sm:min-h-0",
              isMobile && "text-sm"
            )}
            onClick={() => {
              console.log(`[INSPECTION_FLOW] Moving to type selection with vehicle: ${selectedVehicle.name}`);
              setCurrentStepIndex(0);
            }}
          >
            {t('common.next')} <ArrowRight className="ml-2 h-4 w-4" />
          </Button>
      )}
      </div>
    </div>
  
  
  
  
  const [existingInspection, setExistingInspection] = useState<any>(null);
  const hasLoadedExistingData = useRef(false);

  // NEW: Load inspection header to get type and existing items when editing/continuing
  useEffect(() => {
    if (!inspectionId) return;
    
    // Reset the flag when inspection ID changes
    hasLoadedExistingData.current = false;

    const loadInspectionHeader = async () => {
      try {
        const supabaseClient = createClient();
        const { data, error } = await supabaseClient
          .from('inspections')
          .select('id, type, status')
          .eq('id', inspectionId)
          .maybeSingle();
        if (error) {
          console.error('[StepBasedInspectionForm] Failed to fetch inspection header:', error);
          return;
        }
        if (data) {
          setExistingInspection(data);
          if (data.type) {
            setSelectedType(data.type as InspectionType);
            methods.setValue('type', data.type as InspectionType);
            // Ensure we move to template step if vehicle is pre-selected
            setCurrentStepIndex(1);
          }
        }
      } catch (err) {
        console.error('[StepBasedInspectionForm] Unexpected error loading inspection header:', err);
      }
    };

    loadInspectionHeader();
    // eslint-disable-next-line react-hooks/exhaustive-deps
  }, [inspectionId]);

  // NEW: After sections are loaded, merge existing item statuses/notes/photos
  useEffect(() => {
    if (!inspectionId || sections.length === 0 || hasLoadedExistingData.current) return;

    const loadExistingResults = async () => {
      try {
        const supabaseClient = createClient();
        const { data: itemsRaw, error } = await supabaseClient
          .from('inspection_items')
          .select('template_id, status, notes, inspection_photos (photo_url)')
          .eq('inspection_id', inspectionId);
        if (error) {
          console.error('[StepBasedInspectionForm] Failed to load existing inspection items:', error);
          return;
        }
        if (!itemsRaw || itemsRaw.length === 0) return;

        // Map template_id to existing item result
        const iterableItems = Array.isArray(itemsRaw) ? itemsRaw : [];
        const resultMap: Record<string, any> = {};
        iterableItems.forEach((i: any) => {
          if (i.template_id) {
            resultMap[i.template_id] = i;
          }
        });

        console.log(`[INSPECTION_FORM] Loading existing results for ${iterableItems.length} items`);
        console.log(`[INSPECTION_FORM] Result map:`, resultMap);
        console.log(`[INSPECTION_FORM] Current sections before merge:`, sections);

        const merged = sections.map((section) => ({
          ...section,
          items: section.items.map((item) => {
            const existing = resultMap[item.id as string];
            if (!existing) {
              console.log(`[INSPECTION_FORM] No existing data for item ${item.id}`);
              return item;
            }
            console.log(`[INSPECTION_FORM] Merging existing data for item ${item.id}:`, existing);
            return {
              ...item,
              status: existing.status as 'pass' | 'fail' | null,
              notes: existing.notes || '',
              photos: (existing.inspection_photos ?? []).map((p: { photo_url: string }) => p.photo_url),
            };
          }),
        }));

        console.log(`[INSPECTION_FORM] Merged sections:`, merged);
        setSections(merged);
        hasLoadedExistingData.current = true;
      } catch (err) {
        console.error('[StepBasedInspectionForm] Unexpected error merging existing results:', err);
      }
    };

    loadExistingResults();
  }, [inspectionId, sections]);

<<<<<<< HEAD
  const handleFormSubmit = () => {
    withErrorHandling(handleSubmit, t("inspections.errors.genericSubmitError"));
  };
  
  // Render vehicle selection step
  const renderVehicleSelection = () => (
    <div className="space-y-6">
      <h2 className="text-xl font-semibold">{t('inspections.steps.selectVehicle')}</h2>
      
       {/* Search and filters */}
       <div className="bg-muted/30 rounded-lg">
         {/* Collapsible header - only show on mobile/tablet */}
         <div className={cn(
           "flex items-center justify-between p-4 cursor-pointer",
           "sm:hidden" // Only show on mobile/tablet
         )} onClick={() => setIsSearchFiltersExpanded(!isSearchFiltersExpanded)}>
           <div className="flex items-center gap-2">
             <Search className="h-4 w-4 text-muted-foreground" />
             <span className="font-medium">Search & Filters</span>
             {(searchQuery || brandFilter !== "all" || modelFilter !== "all" || groupFilter !== "all") && (
               <span className="bg-primary text-primary-foreground text-xs px-2 py-1 rounded-full">
                 Active
               </span>
             )}
           </div>
           <Button
             variant="ghost"
             size="sm"
             className="h-8 w-8 p-0"
             onClick={(e) => {
               e.stopPropagation();
               setIsSearchFiltersExpanded(!isSearchFiltersExpanded);
             }}
           >
             {isSearchFiltersExpanded ? (
               <ChevronUp className="h-4 w-4" />
             ) : (
               <ChevronDown className="h-4 w-4" />
             )}
           </Button>
         </div>

         {/* Desktop header - only show on desktop */}
         <div className="hidden sm:block px-4 pt-4">
           <div className="flex items-center gap-2 mb-4">
             <Search className="h-4 w-4 text-muted-foreground" />
             <span className="font-medium">Search & Filters</span>
             {(searchQuery || brandFilter !== "all" || modelFilter !== "all" || groupFilter !== "all") && (
               <span className="bg-primary text-primary-foreground text-xs px-2 py-1 rounded-full">
                 Active
               </span>
             )}
           </div>
         </div>

         {/* Collapsible content */}
         <div className={cn(
           "space-y-4 transition-all duration-300 ease-in-out overflow-hidden",
           isMobile ? (isSearchFiltersExpanded ? "max-h-[500px] opacity-100" : "max-h-0 opacity-0") : "max-h-none opacity-100"
         )}>
           <div className="px-4 pb-4">
             <div className="flex flex-col sm:flex-row gap-4">
               {/* Search input */}
               <div className="flex-1 relative">
                 <Input
                   value={searchQuery}
                   onChange={(e) => setSearchQuery(e.target.value)}
                   placeholder={t('vehicles.filters.searchPlaceholder')}
                   className="pl-9 w-full"
                 />
                 <Search className="absolute left-3 top-1/2 transform -translate-y-1/2 h-4 w-4 text-muted-foreground" />
                 {searchQuery && (
                   <Button 
                     variant="ghost" 
                     size="sm" 
                     className="absolute right-2 top-1/2 transform -translate-y-1/2 h-5 w-5 p-0" 
                     onClick={() => setSearchQuery("")}
                   >
                     <XCircle className="h-4 w-4" />
                     <span className="sr-only">Clear search</span>
                   </Button>
                 )}
               </div>
               
               {/* Brand filter */}
               <div className="w-full sm:w-48">
                 <Select value={brandFilter} onValueChange={setBrandFilter}>
                   <SelectTrigger className="w-full">
                     <SelectValue placeholder={t('drivers.filters.brand')} />
                   </SelectTrigger>
                   <SelectContent>
                     <SelectItem value="all">{t('drivers.filters.allBrands')}</SelectItem>
                     {brandOptions.map(opt => (
                       <SelectItem key={opt.value} value={opt.value}>{opt.label}</SelectItem>
                     ))}
                   </SelectContent>
                 </Select>
               </div>
               
               {/* Model filter - only show if brand is selected */}
               {brandFilter !== "all" && (
                 <div className="w-full sm:w-48">
                   <Select value={modelFilter} onValueChange={setModelFilter}>
                     <SelectTrigger className="w-full">
                       <SelectValue placeholder={t('drivers.filters.model')} />
                     </SelectTrigger>
                     <SelectContent>
                       <SelectItem value="all">{t('drivers.filters.allModels')}</SelectItem>
                       {models.map(model => (
                         <SelectItem key={model} value={model}>{model}</SelectItem>
                       ))}
                     </SelectContent>
                   </Select>
                 </div>
               )}

               {/* Vehicle Group filter */}
               <div className="w-full sm:w-48">
                 <Select value={groupFilter} onValueChange={setGroupFilter}>
                   <SelectTrigger className="w-full">
                     <SelectValue placeholder={t('vehicleGroups.filter')} />
                   </SelectTrigger>
                   <SelectContent>
                     <SelectItem value="all">{t('vehicleGroups.allGroups')}</SelectItem>
                     {vehicleGroups.map(group => (
                       <SelectItem key={group.id} value={group.id}>
                         <div className="flex items-center gap-2">
                           <div 
                             className="w-3 h-3 rounded-full" 
                             style={{ backgroundColor: group.color }}
                           />
                           {group.name}
                         </div>
                       </SelectItem>
                     ))}
                   </SelectContent>
                 </Select>
               </div>
               
               {/* Clear filters button - only show if any filter is applied */}
               {(searchQuery || brandFilter !== "all" || modelFilter !== "all" || groupFilter !== "all") && (
                 <Button 
                   variant="outline" 
                   size="sm" 
                   className="sm:self-end" 
                   onClick={resetFilters}
                 >
                   {t('drivers.filters.clearFilters')}
                 </Button>
               )}
             </div>
             
             {/* Showing results info */}
             <div className="text-sm text-muted-foreground mt-4">
               {t('inspections.labels.showingVehicles', {
                 start: String(Math.min((currentPage - 1) * vehiclesPerPage + 1, filteredVehicles.length)),
                 end: String(Math.min(currentPage * vehiclesPerPage, filteredVehicles.length)),
                 total: String(filteredVehicles.length)
               })}
             </div>
           </div>
         </div>
       </div>
      
      {/* Vehicle list */}
      {filteredVehicles.length === 0 ? (
        <div className="text-center py-8 border rounded-lg mt-4">
          <Filter className="h-12 w-12 text-muted-foreground mx-auto mb-4" />
          <h3 className="text-lg font-medium mb-1">
            {t('drivers.filters.noResults')}
          </h3>
          <p className="text-sm text-muted-foreground max-w-sm mx-auto mb-4">
            {t('vehicles.noVehicles')}
          </p>
          <Button variant="outline" onClick={resetFilters}>
            {t('drivers.filters.clearFilters')}
          </Button>
        </div>
      ) : (
        <div className="relative">
          <ScrollArea className="h-[60vh] pr-4 overflow-y-auto">
            <div className="grid grid-cols-1 gap-4 pb-2">
              {paginatedVehicles.map((vehicle) => (
                <Card 
                  key={vehicle.id} 
                  className={`cursor-pointer transition-colors ${selectedVehicle?.id === vehicle.id ? 'border-primary border-2' : ''}`}
                  onClick={() => handleVehicleSelect(vehicle)}
                >
                  <CardContent className="p-4">
                    <div className="flex flex-row gap-4 items-center">
                      {/* Vehicle thumbnail with 16:9 aspect ratio */}
                      <div className="w-24 sm:w-48 shrink-0 flex items-center">
                        <div className="relative w-full aspect-[16/9] rounded-md overflow-hidden">
                          {vehicle.image_url ? (
                            <Image 
                              src={vehicle.image_url} 
                              alt={vehicle.name}
                              fill
                              sizes="(max-width: 768px) 96px, 192px"
                              className="object-cover"
                              priority={currentPage === 1}
                            />
                          ) : (
                            <div className="w-full h-full bg-muted flex items-center justify-center">
                              <span className="text-muted-foreground">{t('common.noImage')}</span>
                            </div>
                          )}
                        </div>
                      </div>
                      
                      {/* Vehicle details */}
                      <div className="flex-1 flex flex-col justify-center">
                        <h3 className="font-medium text-lg">{vehicle.name}</h3>
                        <p className="text-sm text-muted-foreground">{vehicle.plate_number}</p>
                        {vehicle.brand && vehicle.model && (
                          <p className="text-sm text-muted-foreground mt-1">
                            {vehicle.year && <span>{vehicle.year} </span>}
                            <span>{vehicle.brand} </span>
                            <span>{vehicle.model}</span>
                          </p>
                        )}
                        {vehicle.vehicle_group && (
                          <div className="flex items-center gap-2 mt-1">
                            <div 
                              className="w-3 h-3 rounded-full" 
                              style={{ backgroundColor: vehicle.vehicle_group.color }}
                            />
                            <span className="text-xs text-muted-foreground">
                              {vehicle.vehicle_group.name}
                            </span>
                          </div>
                        )}
                      </div>
                    </div>
                  </CardContent>
                </Card>
              ))}
            </div>
          </ScrollArea>
        </div>
      )}
      
      {/* Pagination controls */}
      {filteredVehicles.length > vehiclesPerPage && (
        <div className="flex justify-between items-center mt-4">
          <div className="text-sm text-muted-foreground">
            {t('drivers.pagination.page', { page: String(currentPage) })} {t('drivers.pagination.of', { total: String(Math.ceil(filteredVehicles.length / vehiclesPerPage)) })}
          </div>
          <div className="flex gap-2">
            <Button
              variant="outline"
              size="sm"
              onClick={() => setCurrentPage(prev => Math.max(prev - 1, 1))}
              disabled={currentPage === 1}
            >
              <ArrowLeft className="h-4 w-4" />
              <span className="sr-only">Previous page</span>
            </Button>
            <Button
              variant="outline"
              size="sm"
              onClick={() => setCurrentPage(prev => Math.min(prev + 1, Math.ceil(filteredVehicles.length / vehiclesPerPage)))}
              disabled={currentPage >= Math.ceil(filteredVehicles.length / vehiclesPerPage)}
            >
              <ArrowRight className="h-4 w-4" />
              <span className="sr-only">Next page</span>
            </Button>
          </div>
        </div>
      )}
      
      {/* Date Selection Section - Better positioned */}
      {selectedVehicle && (
        <div className="bg-muted/30 p-4 sm:p-6 rounded-lg space-y-4 sm:space-y-6 mt-4 sm:mt-6">
          <div className="flex flex-col sm:flex-row sm:items-center sm:justify-between gap-4">
            <div className="space-y-1">
              <h3 className="text-base sm:text-lg font-medium">{t("inspections.labels.inspectionDate")}</h3>
              <p className="text-xs sm:text-sm text-muted-foreground">{t("inspections.labels.inspectionDateDescription")}</p>
            </div>
            <Button
              variant="outline"
              size={isMobile ? "default" : "sm"}
              className={cn(
                "w-full sm:w-auto min-h-[44px] sm:min-h-0",
                isMobile && "text-sm"
              )}
              onClick={() => setIsBackdatingEnabled(!isBackdatingEnabled)}
            >
              <Calendar className="mr-2 h-4 w-4" />
              <span className="truncate">
                {isBackdatingEnabled ? t("inspections.actions.useCurrentDate") : t("inspections.actions.backdateInspection")}
              </span>
            </Button>
          </div>

          {isBackdatingEnabled && (
            <div className="space-y-4">
              <div className="w-full">
                <Popover>
                  <PopoverTrigger asChild>
                    <Button
                      variant="outline"
                      className={cn(
                        "w-full justify-start text-left font-normal min-h-[44px]",
                        isMobile && "text-sm"
                      )}
                    >
                      <Calendar className="mr-2 h-4 w-4 flex-shrink-0" />
                      <span className="truncate">
                        {inspectionDate ? format(inspectionDate, "PPP") : t("inspections.labels.selectDate")}
                      </span>
                    </Button>
                  </PopoverTrigger>
                  <PopoverContent 
                    className={cn(
                      "w-auto p-0",
                      isMobile && "w-[calc(100vw-2rem)] max-w-sm mx-auto"
                    )} 
                    align={isMobile ? "center" : "start"}
                    side={isMobile ? "bottom" : "bottom"}
                  >
                    <CalendarComponent
                      mode="single"
                      selected={inspectionDate}
                      onSelect={(date) => {
                        setInspectionDate(date);
                        methods.setValue('inspection_date', date);
                      }}
                      disabled={(date) => date > new Date() || date < new Date(1900, 0, 1)}
                      initialFocus
                      className={cn(
                        isMobile && "w-full [&_table]:w-full [&_td]:w-[14.28%] [&_td]:p-0 [&_td_button]:w-full [&_td_button]:h-10 [&_td_button]:rounded-none [&_td_button]:text-center [&_td_button]:text-sm"
                      )}
                      classNames={isMobile ? {
                        day_selected: "bg-primary text-primary-foreground hover:bg-primary hover:text-primary-foreground focus:bg-primary focus:text-primary-foreground",
                        day_today: "bg-accent text-accent-foreground",
                        day_outside: "text-muted-foreground opacity-50",
                        day_disabled: "text-muted-foreground opacity-50",
                        day_hidden: "invisible",
                        caption: "flex justify-center pt-1 relative items-center",
                        caption_label: "text-sm font-medium",
                        nav: "space-x-1 flex items-center",
                        nav_button: "h-7 w-7 bg-transparent p-0 opacity-50 hover:opacity-100",
                        table: "w-full border-collapse space-y-1",
                        head_row: "flex w-full justify-between",
                        head_cell: "text-muted-foreground text-center font-normal text-xs w-[14.28%] px-0",
                        row: "flex w-full mt-2",
                        cell: "text-center text-sm p-0 relative w-[14.28%] [&:has([aria-selected])]:bg-accent first:[&:has([aria-selected])]:rounded-l-md last:[&:has([aria-selected])]:rounded-r-md focus-within:relative focus-within:z-20",
                      } : undefined}
                    />
                  </PopoverContent>
                </Popover>
              </div>
              
              {inspectionDate && inspectionDate < new Date() && (
                <div className="flex items-start space-x-2 text-xs sm:text-sm text-amber-600 dark:text-amber-400 bg-amber-50 dark:bg-amber-950/20 p-3 rounded-md">
                  <Calendar className="h-4 w-4 flex-shrink-0 mt-0.5" />
                  <span className="leading-relaxed">
                    {t("inspections.labels.backdatingWarning", { 
                      date: format(inspectionDate, "PPP"),
                      daysAgo: Math.ceil((new Date().getTime() - inspectionDate.getTime()) / (1000 * 60 * 60 * 24))
                    })}
                  </span>
                </div>
              )}
            </div>
          )}

          {!isBackdatingEnabled && (
            <div className="text-xs sm:text-sm text-muted-foreground bg-muted/50 p-3 rounded-md">
              {t("inspections.labels.currentDateInspection", { date: format(new Date(), "PPP") })}
            </div>
          )}
        </div>
      )}

      {/* Navigation buttons */}
      <div className="flex justify-end mt-4 sm:mt-6">
      {selectedVehicle && (
          <Button 
            className={cn(
              "w-full sm:w-auto min-h-[44px] sm:min-h-0",
              isMobile && "text-sm"
            )}
            onClick={() => {
              console.log(`[INSPECTION_FLOW] Moving to type selection with vehicle: ${selectedVehicle.name}`);
              setCurrentStepIndex(0);
            }}
          >
            {t('common.next')} <ArrowRight className="ml-2 h-4 w-4" />
          </Button>
      )}
      </div>
    </div>
  );
  
  // Render inspection type selection
  const renderTypeSelection = () => (
    <div className="space-y-8">
      <h2 className="text-xl font-semibold">{t("inspections.steps.selectType")}</h2>

    <FormProvider {...methods}>
        <InspectionTypeSelector
          control={methods.control}
          onTypeChange={handleTypeChange}
          defaultValue={selectedType}
          availableTypes={availableTemplateTypes}
          showAllTypes={false}
        />
      </FormProvider>


      <div className="flex justify-between mt-8">
        <Button
          variant="outline"
          onClick={() => {
            setCurrentStepIndex(-1)
          }}
        >
          <ArrowLeft className="mr-2 h-4 w-4" /> {t("common.back")}
        </Button>
        {availableTemplateTypes.length > 0 && (
          <Button 
            onClick={handleStartInspection} 
            disabled={isSubmitting}
          >
            {isSubmitting ? t("common.creating") : t("inspections.actions.startInspection")}{" "}
            <ArrowRight className="ml-2 h-4 w-4" />
          </Button>
=======
  return (
      <div className="space-y-8">
        {/* Vehicle thumbnail when selected */}
      {selectedVehicle && currentStepIndex !== -1 && (
          <VehicleThumbnail
          selectedVehicle={selectedVehicle}
          sections={sections}
          currentSectionIndex={currentSectionIndex}
          currentStepIndex={currentStepIndex}
          isBackdatingEnabled={isBackdatingEnabled}
          inspectionDate={inspectionDate}
          progress={getOverallProgress()}
          estimatedTimeRemaining={estimatedTimeRemaining}
          />
>>>>>>> 710c190c
        )}
      </div>
    </div>
  );
  
  // Render section items with improved spacing
  const renderSectionItems = () => {
    console.log(`[INSPECTION_FORM] Rendering section items. Sections:`, sections);
    console.log(`[INSPECTION_FORM] Current section index:`, currentSectionIndex);
    
    if (!sections.length || currentSectionIndex >= sections.length) {
      console.log(`[INSPECTION_FORM] No sections or invalid index. Sections length: ${sections.length}, Current index: ${currentSectionIndex}`);
      return null;
    }
    
    const currentSection = sections[currentSectionIndex];
    console.log(`[INSPECTION_FORM] Current section:`, currentSection);
    
    return (
      <div className="space-y-8">
        <div className="bg-muted/30 p-4 rounded-lg">
          <div className="flex justify-between items-center mb-4">
            <h2 className="text-xl font-semibold">{currentSection.title}</h2>
            <span className="bg-muted px-3 py-1 rounded-full text-sm font-medium">{currentSectionIndex + 1}/{sections.length}</span>
          </div>
          {currentSection.description && (
            <p className="text-muted-foreground">{currentSection.description}</p>
          )}
        </div>
        
<<<<<<< HEAD
        {/* Inspection items */}
        <div className="space-y-6">
          {currentSection.items.map((item, itemIndex) => (
            <Card key={`${currentSection.id}-${item.id}-${itemIndex}`} className="border">
              <CardContent className="p-6 space-y-5">
                <div className="bg-muted/20 p-3 rounded-md">
                  <h3 className="font-medium text-lg">{item.title}</h3>
                  {item.description && (
                    <p className="text-sm text-muted-foreground mt-2">{item.description}</p>
                  )}
                </div>
                
                <div className="flex gap-4 flex-wrap">
                  <Button 
                    variant={item.status === 'pass' ? 'default' : 'outline'} 
                    size="sm"
                    className={item.status === 'pass' ? 'bg-green-600 hover:bg-green-700' : ''}
                    onClick={() => {
                      console.log(`[INSPECTION_FORM] Pass button clicked for item:`, item);
                      console.log(`[INSPECTION_FORM] Current section:`, currentSection);
                      handleItemStatus(currentSection.id, item.id, 'pass');
                    }}
                  >
                    <Check className="mr-2 h-4 w-4" />
                    {t('inspections.actions.pass')}
                  </Button>
                  <Button 
                    variant={item.status === 'fail' ? 'default' : 'outline'} 
                    size="sm"
                    className={item.status === 'fail' ? 'bg-red-600 hover:bg-red-700' : ''}
                    onClick={() => {
                      console.log(`[INSPECTION_FORM] Fail button clicked for item:`, item);
                      console.log(`[INSPECTION_FORM] Current section:`, currentSection);
                      handleItemStatus(currentSection.id, item.id, 'fail');
                    }}
                  >
                    <X className="mr-2 h-4 w-4" />
                    {t('inspections.actions.fail')}
                  </Button>
                  {item.requires_photo && (
                    <Button 
                      variant="outline" 
                      size="sm"
                      onClick={() => {
                        console.log(`[INSPECTION_FORM] Camera button clicked for item:`, item);
                        handleCameraClick(currentSection.id, item.id);
                      }}
                    >
                      <Camera className="mr-2 h-4 w-4" />
                      {item.photos.length > 0 
                        ? t('inspections.actions.photos', { count: String(item.photos.length) }) 
                        : t('inspections.actions.takePhoto')}
                    </Button>
                  )}
                </div>
                
                {/* Display photos if any */}
                {item.photos.length > 0 && (
                  <div className="flex flex-wrap gap-3 mt-4">
                    {item.photos.map((photo, index) => (
                      <div key={index} className="w-20 h-20 relative rounded overflow-hidden group">
                        <Image 
                          src={photo} 
                          alt={t('inspections.labels.photoNumber', { number: String(index + 1) })}
                          fill
                          className="object-cover" 
                        />
                        <button
                          onClick={() => handleDeletePhoto(currentSection.id, item.id, index)}
                          className="absolute top-1 right-1 bg-red-500 text-white p-1 rounded-full opacity-0 group-hover:opacity-100 transition-opacity"
                          aria-label="Delete photo"
                        >
                          <X className="h-3 w-3" />
                        </button>
                      </div>
                    ))}
                  </div>
                )}
                
                {/* Notes input */}
                {item.status === 'fail' && (
                  <Textarea
                    placeholder={t('inspections.fields.notesPlaceholder')}
                    value={item.notes}
                    onChange={(e) => handleNotesChange(currentSection.id, item.id, e.target.value)}
                    className="min-h-[100px] mt-4"
                  />
                )}
              </CardContent>
            </Card>
          ))}
        </div>
        
        {/* Navigation buttons */}
        <div className="flex justify-between mt-8">
          <Button 
            variant="outline" 
            onClick={currentSectionIndex === 0 ? () => setCurrentStepIndex(0) : handlePreviousSection}
          >
            <ArrowLeft className="mr-2 h-4 w-4" /> 
            {currentSectionIndex === 0 ? t('common.back') : `${t('inspections.actions.previousSection')} (${currentSectionIndex}/${sections.length})`}
          </Button>
          
          {currentSectionIndex < sections.length - 1 ? (
            <Button onClick={handleNextSection}>
              {`${t('inspections.actions.nextSection')} (${currentSectionIndex + 2}/${sections.length})`} <ArrowRight className="ml-2 h-4 w-4" />
            </Button>
          ) : (
            <Button 
              onClick={handleFormSubmit}
              disabled={isSubmitting}
              className="bg-green-600 hover:bg-green-700"
            >
              {isSubmitting ? t('common.submitting') : t('inspections.actions.completeInspection')}
            </Button>
          )}
        </div>
      </div>
    );
  };
  
  // Vehicle thumbnail and progress
  const renderVehicleThumbnail = () => {
    if (!selectedVehicle) return null;
    
    const progress = getOverallProgress();
    const currentSection = sections[currentSectionIndex] || { title: '' };
    
    return (
      <Card className="my-6">
        <CardContent className="p-4">
          <div className="flex flex-row gap-4 items-center">
            {/* Vehicle thumbnail - smaller size */}
            <div className="shrink-0">
              {selectedVehicle.image_url ? (
                <div className="relative rounded-md overflow-hidden h-24 w-32">
                  <Image 
                    src={selectedVehicle.image_url} 
                    alt={selectedVehicle.name}
                    fill
                    sizes="128px"
                    className="object-cover"
                    priority={currentStepIndex === -1 || currentStepIndex === 0} // Add priority if it's one of the first steps
                  />
                </div>
              ) : (
                <div className="w-32 h-24 bg-muted flex items-center justify-center rounded-md">
                  <span className="text-muted-foreground">{t('common.noImage')}</span>
                </div>
              )}
            </div>
            
            {/* Vehicle info */}
            <div className="flex-1">
              <h3 className="text-xl font-bold">
                {selectedVehicle.brand} {selectedVehicle.model}
              </h3>
              <p className="text-muted-foreground">
                {selectedVehicle.year} {t('inspections.labels.model')}
              </p>
              <p className="text-muted-foreground mt-1">
                {selectedVehicle.plate_number}
              </p>
              {isBackdatingEnabled && inspectionDate && (
                <div className="flex items-center gap-2 mt-2 text-sm text-amber-600 dark:text-amber-400">
                  <Calendar className="h-4 w-4" />
                  <span>{t('inspections.labels.inspectionDate')}: {format(inspectionDate, "PPP")}</span>
                </div>
              )}
            </div>
          </div>
              
          {currentStepIndex !== 0 && (
            <div className="mt-3 space-y-2">
              {/* Section info with progress */}
              <div className="flex items-center justify-between">
                <p className="text-sm font-medium">
                  {t('inspections.labels.currentSection')}: {currentSection.title}
                </p>
                <p className="text-sm font-medium">
                  {progress}% - {currentSectionIndex + 1}/{sections.length}
                </p>
              </div>
              
              {/* Section indicators */}
              <div className="flex gap-1 h-2.5">
                {sections.map((section, index) => (
                  <div 
                    key={section.id} 
                    className={`h-2.5 rounded-full flex-1 ${ // Fixed template literal
                      index < currentSectionIndex 
                        ? 'bg-gradient-to-r from-green-500 to-green-600' 
                        : index === currentSectionIndex 
                          ? 'bg-gradient-to-r from-amber-400 to-amber-500'
                          : 'bg-muted'
                    }`}
                  />
                ))}
              </div>
              
              {/* Estimated time */}
              <p className="text-xs text-right text-muted-foreground">
                {t('inspections.labels.estimatedTime')}: {estimatedTimeRemaining} {t('common.minutes')}
              </p>
            </div>
          )}
        </CardContent>
      </Card>
    );
  };
  
  const [existingInspection, setExistingInspection] = useState<any>(null);
  const hasLoadedExistingData = useRef(false);

  // NEW: Load inspection header to get type and existing items when editing/continuing
  useEffect(() => {
    if (!inspectionId) return;
    
    // Reset the flag when inspection ID changes
    hasLoadedExistingData.current = false;

    const loadInspectionHeader = async () => {
      try {
        const supabaseClient = createClient();
        const { data, error } = await supabaseClient
          .from('inspections')
          .select('id, type, status')
          .eq('id', inspectionId)
          .maybeSingle();
        if (error) {
          console.error('[StepBasedInspectionForm] Failed to fetch inspection header:', error);
          return;
        }
        if (data) {
          setExistingInspection(data);
          if (data.type) {
            setSelectedType(data.type as InspectionType);
            methods.setValue('type', data.type as InspectionType);
            // Ensure we move to template step if vehicle is pre-selected
            setCurrentStepIndex(1);
          }
        }
      } catch (err) {
        console.error('[StepBasedInspectionForm] Unexpected error loading inspection header:', err);
      }
    };

    loadInspectionHeader();
    // eslint-disable-next-line react-hooks/exhaustive-deps
  }, [inspectionId]);

  // NEW: After sections are loaded, merge existing item statuses/notes/photos
  useEffect(() => {
    if (!inspectionId || sections.length === 0 || hasLoadedExistingData.current) return;

    const loadExistingResults = async () => {
      try {
        const supabaseClient = createClient();
        const { data: itemsRaw, error } = await supabaseClient
          .from('inspection_items')
          .select('template_id, status, notes, inspection_photos (photo_url)')
          .eq('inspection_id', inspectionId);
        if (error) {
          console.error('[StepBasedInspectionForm] Failed to load existing inspection items:', error);
          return;
        }
        if (!itemsRaw || itemsRaw.length === 0) return;

        // Map template_id to existing item result
        const iterableItems = Array.isArray(itemsRaw) ? itemsRaw : [];
        const resultMap: Record<string, any> = {};
        iterableItems.forEach((i: any) => {
          if (i.template_id) {
            resultMap[i.template_id] = i;
          }
        });

        console.log(`[INSPECTION_FORM] Loading existing results for ${iterableItems.length} items`);
        console.log(`[INSPECTION_FORM] Result map:`, resultMap);
        console.log(`[INSPECTION_FORM] Current sections before merge:`, sections);

        const merged = sections.map((section) => ({
          ...section,
          items: section.items.map((item) => {
            const existing = resultMap[item.id as string];
            if (!existing) {
              console.log(`[INSPECTION_FORM] No existing data for item ${item.id}`);
              return item;
            }
            console.log(`[INSPECTION_FORM] Merging existing data for item ${item.id}:`, existing);
            return {
              ...item,
              status: existing.status as 'pass' | 'fail' | null,
              notes: existing.notes || '',
              photos: (existing.inspection_photos ?? []).map((p: { photo_url: string }) => p.photo_url),
            };
          }),
        }));

        console.log(`[INSPECTION_FORM] Merged sections:`, merged);
        setSections(merged);
        hasLoadedExistingData.current = true;
      } catch (err) {
        console.error('[StepBasedInspectionForm] Unexpected error merging existing results:', err);
      }
    };

    loadExistingResults();
  }, [inspectionId, sections]);
  
  return (
    <div className="space-y-8">
      {/* Vehicle thumbnail when selected */}
      {selectedVehicle && currentStepIndex !== -1 && renderVehicleThumbnail()}
      
      {/* Main content based on step */}
      {currentStepIndex === -1 && renderVehicleSelection()}
      {currentStepIndex === 0 && renderTypeSelection()}
      {currentStepIndex === 1 && renderSectionItems()}
=======
        {/* Main content based on step */}
      {currentStepIndex === -1 && (
          <VehicleSelectionStep
            vehicles={vehicles}
          selectedVehicle={selectedVehicle}
          onVehicleSelect={setSelectedVehicle}
          onNext={() => setCurrentStepIndex(0)}
          searchQuery={searchQuery}
          setSearchQuery={setSearchQuery}
          brandFilter={brandFilter}
          setBrandFilter={setBrandFilter}
          modelFilter={modelFilter}
          setModelFilter={setModelFilter}
          groupFilter={groupFilter}
          setGroupFilter={setGroupFilter}
          inspectionDate={inspectionDate}
          setInspectionDate={setInspectionDate}
          isBackdatingEnabled={isBackdatingEnabled}
          setIsBackdatingEnabled={setIsBackdatingEnabled}
          isSearchFiltersExpanded={isSearchFiltersExpanded}
          setIsSearchFiltersExpanded={setIsSearchFiltersExpanded}
          brandOptions={brandOptions}
          modelOptions={modelOptions}
          groupOptions={groupOptions}
          filteredVehicles={filteredVehicles}
        />
      )}
      {currentStepIndex === 0 && (
          <TypeSelectionStep
            control={methods.control}
          onTypeChange={handleTypeChange}
          selectedType={selectedType}
          availableTypes={availableTemplateTypes}
          onBack={() => setCurrentStepIndex(-1)}
            onStartInspection={handleStartInspection}
            isSubmitting={isSubmitting}
          />
        )}
      {currentStepIndex === 1 && (
          <SectionItemsStep
          sections={sections}
          currentSectionIndex={currentSectionIndex}
            onItemStatusChange={handleItemStatus}
            onCameraClick={handleCameraClick}
            onDeletePhoto={handleDeletePhoto}
            onNotesChange={handleNotesChange}
          onPreviousSection={handlePreviousSection}
          onNextSection={handleNextSection}
          onBackToTypeSelection={() => setCurrentStepIndex(0)}
            onSubmit={handleFormSubmit}
            isSubmitting={isSubmitting}
          />
        )}
>>>>>>> 710c190c
        
        {/* Camera modal */}
      {isCameraOpen && (
          <CameraModal
          isOpen={isCameraOpen}
          onClose={() => setIsCameraOpen(false)}
          onCapture={handlePhotoCapture}
          />
        )}
      </div>
  );
}<|MERGE_RESOLUTION|>--- conflicted
+++ resolved
@@ -14,17 +14,14 @@
 import { Progress } from "@/components/ui/progress"
 import { Card, CardContent } from "@/components/ui/card"
 import { Textarea } from "@/components/ui/textarea"
-import { CameraModal } from "@/components/inspections/camera-modal"
+import { CameraModal } from "../camera-modal"
 import { InspectionTypeSelector } from "../inspection-type-selector"
-<<<<<<< HEAD
-=======
 import { VehicleSelectionStep } from "./vehicle-selection-step"
 import { TypeSelectionStep } from "./type-selection-step"
 import { SectionItemsStep } from "./section-items-step"
 import { VehicleThumbnail } from "./vehicle-thumbnail"
 import { useInspectionCreation } from "./hooks/use-inspection-creation"
 import { useInspectionItems } from "./hooks/use-inspection-items"
->>>>>>> 710c190c
 import { FormField, FormItem, FormControl } from "@/components/ui/form"
 import { withErrorHandling } from "@/lib/utils/error-handler"
 import { cn } from "@/lib/utils"
@@ -40,8 +37,6 @@
 import { Popover, PopoverContent, PopoverTrigger } from "@/components/ui/popover"
 import { Calendar as CalendarComponent } from "@/components/ui/calendar"
 import { format } from "date-fns"
-import { useVehicleFiltering } from "./hooks/use-vehicle-filtering"
-import { useInspectionState } from "./hooks/use-inspection-state"
 
 // Type to capture translation field structure from inspection service
 type TranslationObject = { [key: string]: string };
@@ -115,64 +110,6 @@
   const isMobile = useIsMobile();
   
   const [isSubmitting, setIsSubmitting] = useState(false);
-<<<<<<< HEAD
-  
-  // Use vehicle filtering hook
-  const vehicleFiltering = useVehicleFiltering({ vehicles });
-  
-  // Use inspection state hook
-  const inspectionState = useInspectionState({ vehicleId, inspectionId, isResuming });
-  
-  // Destructure for easier access
-  const {
-    selectedVehicle, setSelectedVehicle,
-    selectedType, setSelectedType,
-    sections, setSections,
-    inspectionDate, setInspectionDate,
-    isBackdatingEnabled, setIsBackdatingEnabled,
-    availableTemplateTypes, setAvailableTemplateTypes,
-    currentSectionIndex, setCurrentSectionIndex,
-    currentStepIndex, setCurrentStepIndex,
-    completedSections, setCompletedSections,
-    isCameraOpen, setIsCameraOpen,
-    currentPhotoItem, setCurrentPhotoItem,
-    notes, setNotes,
-    estimatedTimeRemaining, setEstimatedTimeRemaining,
-    startTime, setStartTime,
-    autoTemplateToastShownRef,
-    isAutoStartingRef,
-    getOverallProgress,
-    handleTypeChange,
-    handlePreviousSection,
-    handleNextSection,
-    handleItemStatus,
-    handleNotesChange,
-    handleCameraClick,
-    handleDeletePhoto,
-    handlePhotoCapture,
-    checkSectionCompletion,
-  } = inspectionState;
-  
-  const {
-    searchQuery, setSearchQuery,
-    brandFilter, setBrandFilter,
-    modelFilter, setModelFilter,
-    groupFilter, setGroupFilter,
-    currentPage, setCurrentPage,
-    isSearchFiltersExpanded, setIsSearchFiltersExpanded,
-    brandOptions,
-    models,
-    vehicleGroups,
-    filteredVehicles,
-    paginatedVehicles,
-    totalPages,
-    vehiclesPerPage,
-    normalizeBrand,
-    resetFilters,
-  } = vehicleFiltering;
-
-  
-=======
   const [selectedVehicle, setSelectedVehicle] = useState<Vehicle | null>(null);
   const [selectedType, setSelectedType] = useState<InspectionType>('routine');
   const [sections, setSections] = useState<InspectionSection[]>([]);
@@ -331,7 +268,6 @@
     setCurrentPage(1);
   }, [searchQuery, brandFilter, modelFilter, groupFilter]);
   
->>>>>>> 710c190c
   const methods = useForm<InspectionFormData>({
     resolver: zodResolver(inspectionSchema),
     defaultValues: {
@@ -340,8 +276,27 @@
       inspection_date: new Date(),
     },
   });
-<<<<<<< HEAD
-  
+
+  // Calculate and update the time remaining
+  useEffect(() => {
+    if (startTime && sections.length > 0) {
+      const timePerSection = 10; // base time in minutes
+      const completedSectionCount = Object.values(completedSections).filter(Boolean).length;
+      const remainingSections = sections.length - completedSectionCount;
+      const elapsed = (Date.now() - startTime.getTime()) / (1000 * 60); // minutes
+      
+      const estimatedRemaining = Math.max(1, Math.round(remainingSections * timePerSection - elapsed));
+      setEstimatedTimeRemaining(estimatedRemaining);
+    }
+  }, [completedSections, sections, startTime]);
+  
+  // Initialize start time when vehicle is selected
+  useEffect(() => {
+    if (selectedVehicle && !startTime) {
+      setStartTime(new Date());
+    }
+  }, [selectedVehicle, startTime]);
+
   // Load vehicle data when vehicleId changes
   useEffect(() => {
     if (vehicleId) {
@@ -383,71 +338,6 @@
 
     const loadInspectionTemplate = async () => {
       try {
-        console.log(`[INSPECTION_TEMPLATE] Loading template for type: ${selectedType}`);
-=======
-
-  // Calculate and update the time remaining
-  useEffect(() => {
-    if (startTime && sections.length > 0) {
-      const timePerSection = 10; // base time in minutes
-      const completedSectionCount = Object.values(completedSections).filter(Boolean).length;
-      const remainingSections = sections.length - completedSectionCount;
-      const elapsed = (Date.now() - startTime.getTime()) / (1000 * 60); // minutes
-      
-      const estimatedRemaining = Math.max(1, Math.round(remainingSections * timePerSection - elapsed));
-      setEstimatedTimeRemaining(estimatedRemaining);
-    }
-  }, [completedSections, sections, startTime]);
-  
-  // Initialize start time when vehicle is selected
-  useEffect(() => {
-    if (selectedVehicle && !startTime) {
-      setStartTime(new Date());
-    }
-  }, [selectedVehicle, startTime]);
-
-  // Load vehicle data when vehicleId changes
-  useEffect(() => {
-    if (vehicleId) {
-      const supabaseClient = createClient()
-      const fetchVehicle = async () => {
-        const { data, error } = await supabaseClient
-          .from('vehicles')
-          .select('*')
-          .eq('id', vehicleId)
-          .single();
-          
-        if (error) {
-          console.error("Error fetching vehicle:", error);
-          // Optionally, reset to vehicle selection if vehicleId is invalid
-          // setCurrentStepIndex(-1); 
-          return;
-        }
-        
-        setSelectedVehicle(data as Vehicle);
-        methods.setValue('vehicle_id', vehicleId);
-        // If vehicleId is provided, and we auto-selected, ensure we are at type selection or beyond
-        // This check might be redundant if initial state is set correctly, but good for safety.
-        if (currentStepIndex === -1) {
-          setCurrentStepIndex(0);
-        }
-      };
-      
-      fetchVehicle();
-    } else {
-      // If no vehicleId, ensure we are at the vehicle selection step
-      setCurrentStepIndex(-1);
-      setSelectedVehicle(null); // Clear any previously selected vehicle if vehicleId is removed/nullified
-    }
-  }, [vehicleId, methods, currentStepIndex]); // Added currentStepIndex to dependencies
-  
-  // Load the template only when we are in the section-rendering step (index >= 1).
-  useEffect(() => {
-    if (currentStepIndex < 1 || !selectedType) return;
-
-    const loadInspectionTemplate = async () => {
-      try {
->>>>>>> 710c190c
         
         // Use the server action to fetch templates
         const categories = await fetchInspectionTemplatesAction(selectedType);
@@ -462,11 +352,6 @@
           return;
         }
         
-<<<<<<< HEAD
-        console.log(`[INSPECTION_TEMPLATE] Loaded ${categories.length} categories for template: ${selectedType}`);
-        
-=======
->>>>>>> 710c190c
         // Format the sections with their items
         const sectionsWithItems: InspectionSection[] = categories.map((category: any) => {
               return {
@@ -489,295 +374,6 @@
             }))
           };
         });
-<<<<<<< HEAD
-        
-        setSections(sectionsWithItems);
-        console.log(`[INSPECTION_TEMPLATE] Processed ${sectionsWithItems.length} sections with items:`, sectionsWithItems);
-      } catch (error) {
-        console.error('Error loading inspection template:', error);
-        toast({
-          title: "Failed to load inspection template",
-          variant: "destructive"
-        });
-      }
-    };
-
-    loadInspectionTemplate();
-  }, [selectedType, currentStepIndex, locale, toast]);
-  
-  // NEW: Load available templates based on vehicle assignments
-  useEffect(() => {
-    if (selectedVehicle) {
-      // Reset flags when vehicle changes
-      autoTemplateToastShownRef.current = false;
-      isAutoStartingRef.current = false;
-      
-      const loadAvailableTemplates = async () => {
-        try {
-          const supabaseClient = createClient();
-          
-          // Check for templates assigned to this specific vehicle
-          const { data: vehicleAssignments, error: vehicleError } = await supabaseClient
-            .from('inspection_template_assignments')
-            .select('template_type')
-            .eq('vehicle_id', selectedVehicle.id)
-            .eq('is_active', true);
-
-          if (vehicleError) {
-            console.error('Error fetching vehicle assignments:', vehicleError);
-          }
-
-          // Check for templates assigned to this vehicle's group
-          let groupAssignments: any[] = [];
-          if (selectedVehicle.vehicle_group_id) {
-            const { data: groupData, error: groupError } = await supabaseClient
-              .from('inspection_template_assignments')
-              .select('template_type')
-              .eq('vehicle_group_id', selectedVehicle.vehicle_group_id)
-              .eq('is_active', true);
-
-            if (groupError) {
-              console.error('Error fetching group assignments:', groupError);
-            } else {
-              groupAssignments = groupData || [];
-            }
-          }
-
-          // Combine and deduplicate template types
-          const allAssignments = [...(vehicleAssignments || []), ...groupAssignments];
-          const availableTypes = [...new Set(allAssignments.map(a => a.template_type))] as InspectionType[];
-
-          console.log(`[VEHICLE_TEMPLATE_ASSIGNMENT] Vehicle: ${selectedVehicle.name}, Available types:`, availableTypes);
-          console.log(`[VEHICLE_TEMPLATE_ASSIGNMENT] Raw assignments data:`, { vehicleAssignments, groupAssignments });
-
-          // Set the available template types state
-          setAvailableTemplateTypes(availableTypes);
-
-          // If only one template type is available, auto-select it and skip type selection
-          if (availableTypes.length === 1) {
-            const alreadyNotified = autoTemplateToastShownRef.current;
-            const autoType = availableTypes[0] as InspectionType;
-
-            console.log(`[VEHICLE_TEMPLATE_ASSIGNMENT] Auto-selecting template type: ${autoType}`);
-            setSelectedType(autoType);
-            methods.setValue('type', autoType);
-            
-            // Trigger immediate template loading
-            fetchInspectionTemplatesAction(autoType)
-              .then(categories => {
-                if (categories && categories.length > 0) {
-                  console.log(`[VEHICLE_TEMPLATE_ASSIGNMENT] Successfully pre-loaded template: ${autoType} with ${categories.length} categories`);
-                } else {
-                  console.error(`[VEHICLE_TEMPLATE_ASSIGNMENT] Failed to pre-load template: ${autoType} - no categories returned`);
-                }
-              })
-              .catch(err => {
-                console.error(`[VEHICLE_TEMPLATE_ASSIGNMENT] Error pre-loading template: ${autoType}`, err);
-              });
-
-            // Skip type selection step and go directly to inspection
-            if (currentStepIndex === 0 && inspectionId) {
-              setCurrentStepIndex(1);
-            }
-            
-            if (!alreadyNotified) {
-      toast({
-                title: "Template Auto-Selected",
-                description: `Using ${autoType} inspection template for this vehicle`
-              });
-              autoTemplateToastShownRef.current = true;
-            }
-          } else if (availableTypes.length === 0) {
-            // No specific templates assigned, show all types as fallback
-            console.log(`[VEHICLE_TEMPLATE_ASSIGNMENT] No templates assigned to vehicle ${selectedVehicle.name}, no templates available`);
-            setAvailableTemplateTypes([]); // Empty array will trigger "No templates assigned" message
-            setSelectedType('routine');
-            methods.setValue('type', 'routine');
-          } else {
-            // Multiple templates available, set default to first available
-            const firstAvailable = availableTypes[0];
-            setSelectedType(firstAvailable);
-            methods.setValue('type', firstAvailable);
-          }
-          
-        } catch (error) {
-          console.error('Error loading available templates for vehicle:', error);
-          // Fallback: no templates available
-          setAvailableTemplateTypes([]);
-          setSelectedType('routine');
-          methods.setValue('type', 'routine');
-        }
-      };
-
-      loadAvailableTemplates();
-    } else {
-      // No vehicle selected, reset available types
-      setAvailableTemplateTypes([]);
-    }
-  }, [selectedVehicle, methods, currentStepIndex]);
-  
-  // Automatically start the inspection when exactly ONE template is available
-  // for the selected vehicle. This matches the expected UX: select vehicle →
-  // Next → form loads immediately without asking the type.
-  useEffect(() => {
-    if (
-      currentStepIndex === 0 && // On the type-selection step
-      !inspectionId &&          // Creating a new inspection
-      selectedVehicle &&
-      availableTemplateTypes.length === 1 &&
-      !isSubmitting &&
-      !isAutoStartingRef.current
-    ) {
-      // Start automatically – no further input required
-      isAutoStartingRef.current = true;
-      handleStartInspection();
-    }
-    // eslint-disable-next-line react-hooks/exhaustive-deps
-  }, [currentStepIndex, selectedVehicle, availableTemplateTypes, isSubmitting]);
-  
-  // Handle changes to vehicle
-  const handleVehicleSelect = (vehicle: Vehicle) => {
-    console.log(`[INSPECTION_CREATE] Vehicle selected: ${vehicle.name} (${vehicle.id})`)
-    setSelectedVehicle(vehicle)
-    methods.setValue("vehicle_id", vehicle.id)
-    // DO NOT move to type selection automatically, wait for user to click Next.
-    // setCurrentStepIndex(0);
-  }
-  
-  // Start inspection (after selecting vehicle and type)
-  const handleStartInspection = async () => {
-    if (!selectedVehicle) {
-      toast({
-        title: "Please select a vehicle",
-        variant: "destructive",
-      })
-      return
-    }
-    
-    // Ensure we have a template type selected
-    if (!selectedType) {
-      toast({
-        title: "Please select an inspection type",
-        variant: "destructive",
-      })
-      return
-    }
-    
-    // When creating a brand-new inspection we can proceed immediately and let
-    // the perform page load the template. Only enforce the sections-loaded
-    // check when we are editing / resuming an existing inspection.
-    if (inspectionId && sections.length === 0) {
-      toast({
-        title: "Template not loaded",
-        description: "Please wait for the template to load or try selecting a different template",
-        variant: "destructive",
-      })
-      return
-    }
-
-    // Always create a new inspection if we don't have an inspectionId
-    if (!inspectionId) {
-      if (!user) {
-        toast({
-          title: "Authentication required",
-          description: "Please log in to create an inspection",
-          variant: "destructive",
-        })
-        return
-      }
-
-      console.log(
-        `[INSPECTION_CREATE] User ${user.id} is creating a new inspection. Vehicle: ${selectedVehicle.name}, Type: ${selectedType}`
-      )
-      setIsSubmitting(true)
-      try {
-        const supabaseClient = createClient()
-        // Auto-find driver ID based on user email
-        const { data: driverData, error: driverError } = await supabaseClient
-          .from('drivers')
-          .select('id')
-          .eq('email', user.email!)
-          .single()
-
-        if (driverError || !driverData) {
-          toast({
-            title: "Driver Not Found",
-            description: "Your email is not associated with a driver account. Please contact an administrator.",
-        variant: "destructive",
-      });
-      return;
-    }
-
-        // Show confirmation toast with driver info (only if not auto-starting)
-        if (!isAutoStartingRef.current) {
-      toast({
-            title: "Driver Confirmed",
-            description: `Inspection will be performed by: ${user.email}`,
-            variant: "default",
-          });
-        }
-
-        const { data: newInspection, error } = await supabaseClient
-          .from("inspections")
-          .insert({
-            vehicle_id: selectedVehicle.id,
-            type: selectedType,
-            status: "in_progress",
-            created_by: user.id,
-            inspector_id: driverData.id, // Use auto-found driver ID
-            date: (inspectionDate || new Date()).toISOString(),
-          })
-          .select("id")
-          .single()
-
-        if (error) {
-          console.error("[INSPECTION_CREATE] Error creating new inspection:", error)
-          throw error
-        }
-
-        console.log(
-          `[INSPECTION_CREATE] New inspection created (ID: ${newInspection.id}). Redirecting to perform page.`
-        )
-        // Only show toast if not auto-starting (to avoid duplicate notifications)
-        if (!isAutoStartingRef.current) {
-          toast({ title: "Inspection Created", description: "Starting..." })
-        }
-        router.push(`/inspections/${newInspection.id}/perform`)
-        return
-      } catch (error: any) {
-        toast({
-          title: "Failed to Start Inspection",
-          description: error.message || "Could not create the inspection. Please try again.",
-        variant: "destructive",
-        })
-      } finally {
-        setIsSubmitting(false)
-      }
-      return
-    }
-    
-    // If we have an inspectionId, we're editing an existing inspection
-    console.log("[INSPECTION_PERFORM] Starting/continuing inspection. Moving to first section.")
-    setCurrentStepIndex(1)
-  }
-  
-  
-  // Submit the inspection
-  const handleSubmit = async () => {
-    if (isSubmitting) return;
-
-    const supabaseClient = createClient();
-
-    setIsSubmitting(true);
-
-    // Validate that we have a vehicle and at least some completed items
-    if (!selectedVehicle) {
-      toast({ title: t("inspections.errors.selectVehicle"), variant: "destructive" });
-      setIsSubmitting(false);
-      return;
-    }
-
-=======
 
         setSections(sectionsWithItems);
     } catch (error) {
@@ -1090,7 +686,6 @@
       return;
     }
 
->>>>>>> 710c190c
     const hasCompletedItems = sections.some(section => 
       section.items.some(item => item.status === 'pass' || item.status === 'fail')
     );
@@ -1415,13 +1010,10 @@
     } finally {
         setIsSubmitting(false);
     }
-<<<<<<< HEAD
-=======
   };
 
   const handleFormSubmit = () => {
     withErrorHandling(handleSubmit, t("inspections.errors.genericSubmitError"));
->>>>>>> 710c190c
   };
   
     <div className="space-y-6">
@@ -1915,437 +1507,6 @@
     loadExistingResults();
   }, [inspectionId, sections]);
 
-<<<<<<< HEAD
-  const handleFormSubmit = () => {
-    withErrorHandling(handleSubmit, t("inspections.errors.genericSubmitError"));
-  };
-  
-  // Render vehicle selection step
-  const renderVehicleSelection = () => (
-    <div className="space-y-6">
-      <h2 className="text-xl font-semibold">{t('inspections.steps.selectVehicle')}</h2>
-      
-       {/* Search and filters */}
-       <div className="bg-muted/30 rounded-lg">
-         {/* Collapsible header - only show on mobile/tablet */}
-         <div className={cn(
-           "flex items-center justify-between p-4 cursor-pointer",
-           "sm:hidden" // Only show on mobile/tablet
-         )} onClick={() => setIsSearchFiltersExpanded(!isSearchFiltersExpanded)}>
-           <div className="flex items-center gap-2">
-             <Search className="h-4 w-4 text-muted-foreground" />
-             <span className="font-medium">Search & Filters</span>
-             {(searchQuery || brandFilter !== "all" || modelFilter !== "all" || groupFilter !== "all") && (
-               <span className="bg-primary text-primary-foreground text-xs px-2 py-1 rounded-full">
-                 Active
-               </span>
-             )}
-           </div>
-           <Button
-             variant="ghost"
-             size="sm"
-             className="h-8 w-8 p-0"
-             onClick={(e) => {
-               e.stopPropagation();
-               setIsSearchFiltersExpanded(!isSearchFiltersExpanded);
-             }}
-           >
-             {isSearchFiltersExpanded ? (
-               <ChevronUp className="h-4 w-4" />
-             ) : (
-               <ChevronDown className="h-4 w-4" />
-             )}
-           </Button>
-         </div>
-
-         {/* Desktop header - only show on desktop */}
-         <div className="hidden sm:block px-4 pt-4">
-           <div className="flex items-center gap-2 mb-4">
-             <Search className="h-4 w-4 text-muted-foreground" />
-             <span className="font-medium">Search & Filters</span>
-             {(searchQuery || brandFilter !== "all" || modelFilter !== "all" || groupFilter !== "all") && (
-               <span className="bg-primary text-primary-foreground text-xs px-2 py-1 rounded-full">
-                 Active
-               </span>
-             )}
-           </div>
-         </div>
-
-         {/* Collapsible content */}
-         <div className={cn(
-           "space-y-4 transition-all duration-300 ease-in-out overflow-hidden",
-           isMobile ? (isSearchFiltersExpanded ? "max-h-[500px] opacity-100" : "max-h-0 opacity-0") : "max-h-none opacity-100"
-         )}>
-           <div className="px-4 pb-4">
-             <div className="flex flex-col sm:flex-row gap-4">
-               {/* Search input */}
-               <div className="flex-1 relative">
-                 <Input
-                   value={searchQuery}
-                   onChange={(e) => setSearchQuery(e.target.value)}
-                   placeholder={t('vehicles.filters.searchPlaceholder')}
-                   className="pl-9 w-full"
-                 />
-                 <Search className="absolute left-3 top-1/2 transform -translate-y-1/2 h-4 w-4 text-muted-foreground" />
-                 {searchQuery && (
-                   <Button 
-                     variant="ghost" 
-                     size="sm" 
-                     className="absolute right-2 top-1/2 transform -translate-y-1/2 h-5 w-5 p-0" 
-                     onClick={() => setSearchQuery("")}
-                   >
-                     <XCircle className="h-4 w-4" />
-                     <span className="sr-only">Clear search</span>
-                   </Button>
-                 )}
-               </div>
-               
-               {/* Brand filter */}
-               <div className="w-full sm:w-48">
-                 <Select value={brandFilter} onValueChange={setBrandFilter}>
-                   <SelectTrigger className="w-full">
-                     <SelectValue placeholder={t('drivers.filters.brand')} />
-                   </SelectTrigger>
-                   <SelectContent>
-                     <SelectItem value="all">{t('drivers.filters.allBrands')}</SelectItem>
-                     {brandOptions.map(opt => (
-                       <SelectItem key={opt.value} value={opt.value}>{opt.label}</SelectItem>
-                     ))}
-                   </SelectContent>
-                 </Select>
-               </div>
-               
-               {/* Model filter - only show if brand is selected */}
-               {brandFilter !== "all" && (
-                 <div className="w-full sm:w-48">
-                   <Select value={modelFilter} onValueChange={setModelFilter}>
-                     <SelectTrigger className="w-full">
-                       <SelectValue placeholder={t('drivers.filters.model')} />
-                     </SelectTrigger>
-                     <SelectContent>
-                       <SelectItem value="all">{t('drivers.filters.allModels')}</SelectItem>
-                       {models.map(model => (
-                         <SelectItem key={model} value={model}>{model}</SelectItem>
-                       ))}
-                     </SelectContent>
-                   </Select>
-                 </div>
-               )}
-
-               {/* Vehicle Group filter */}
-               <div className="w-full sm:w-48">
-                 <Select value={groupFilter} onValueChange={setGroupFilter}>
-                   <SelectTrigger className="w-full">
-                     <SelectValue placeholder={t('vehicleGroups.filter')} />
-                   </SelectTrigger>
-                   <SelectContent>
-                     <SelectItem value="all">{t('vehicleGroups.allGroups')}</SelectItem>
-                     {vehicleGroups.map(group => (
-                       <SelectItem key={group.id} value={group.id}>
-                         <div className="flex items-center gap-2">
-                           <div 
-                             className="w-3 h-3 rounded-full" 
-                             style={{ backgroundColor: group.color }}
-                           />
-                           {group.name}
-                         </div>
-                       </SelectItem>
-                     ))}
-                   </SelectContent>
-                 </Select>
-               </div>
-               
-               {/* Clear filters button - only show if any filter is applied */}
-               {(searchQuery || brandFilter !== "all" || modelFilter !== "all" || groupFilter !== "all") && (
-                 <Button 
-                   variant="outline" 
-                   size="sm" 
-                   className="sm:self-end" 
-                   onClick={resetFilters}
-                 >
-                   {t('drivers.filters.clearFilters')}
-                 </Button>
-               )}
-             </div>
-             
-             {/* Showing results info */}
-             <div className="text-sm text-muted-foreground mt-4">
-               {t('inspections.labels.showingVehicles', {
-                 start: String(Math.min((currentPage - 1) * vehiclesPerPage + 1, filteredVehicles.length)),
-                 end: String(Math.min(currentPage * vehiclesPerPage, filteredVehicles.length)),
-                 total: String(filteredVehicles.length)
-               })}
-             </div>
-           </div>
-         </div>
-       </div>
-      
-      {/* Vehicle list */}
-      {filteredVehicles.length === 0 ? (
-        <div className="text-center py-8 border rounded-lg mt-4">
-          <Filter className="h-12 w-12 text-muted-foreground mx-auto mb-4" />
-          <h3 className="text-lg font-medium mb-1">
-            {t('drivers.filters.noResults')}
-          </h3>
-          <p className="text-sm text-muted-foreground max-w-sm mx-auto mb-4">
-            {t('vehicles.noVehicles')}
-          </p>
-          <Button variant="outline" onClick={resetFilters}>
-            {t('drivers.filters.clearFilters')}
-          </Button>
-        </div>
-      ) : (
-        <div className="relative">
-          <ScrollArea className="h-[60vh] pr-4 overflow-y-auto">
-            <div className="grid grid-cols-1 gap-4 pb-2">
-              {paginatedVehicles.map((vehicle) => (
-                <Card 
-                  key={vehicle.id} 
-                  className={`cursor-pointer transition-colors ${selectedVehicle?.id === vehicle.id ? 'border-primary border-2' : ''}`}
-                  onClick={() => handleVehicleSelect(vehicle)}
-                >
-                  <CardContent className="p-4">
-                    <div className="flex flex-row gap-4 items-center">
-                      {/* Vehicle thumbnail with 16:9 aspect ratio */}
-                      <div className="w-24 sm:w-48 shrink-0 flex items-center">
-                        <div className="relative w-full aspect-[16/9] rounded-md overflow-hidden">
-                          {vehicle.image_url ? (
-                            <Image 
-                              src={vehicle.image_url} 
-                              alt={vehicle.name}
-                              fill
-                              sizes="(max-width: 768px) 96px, 192px"
-                              className="object-cover"
-                              priority={currentPage === 1}
-                            />
-                          ) : (
-                            <div className="w-full h-full bg-muted flex items-center justify-center">
-                              <span className="text-muted-foreground">{t('common.noImage')}</span>
-                            </div>
-                          )}
-                        </div>
-                      </div>
-                      
-                      {/* Vehicle details */}
-                      <div className="flex-1 flex flex-col justify-center">
-                        <h3 className="font-medium text-lg">{vehicle.name}</h3>
-                        <p className="text-sm text-muted-foreground">{vehicle.plate_number}</p>
-                        {vehicle.brand && vehicle.model && (
-                          <p className="text-sm text-muted-foreground mt-1">
-                            {vehicle.year && <span>{vehicle.year} </span>}
-                            <span>{vehicle.brand} </span>
-                            <span>{vehicle.model}</span>
-                          </p>
-                        )}
-                        {vehicle.vehicle_group && (
-                          <div className="flex items-center gap-2 mt-1">
-                            <div 
-                              className="w-3 h-3 rounded-full" 
-                              style={{ backgroundColor: vehicle.vehicle_group.color }}
-                            />
-                            <span className="text-xs text-muted-foreground">
-                              {vehicle.vehicle_group.name}
-                            </span>
-                          </div>
-                        )}
-                      </div>
-                    </div>
-                  </CardContent>
-                </Card>
-              ))}
-            </div>
-          </ScrollArea>
-        </div>
-      )}
-      
-      {/* Pagination controls */}
-      {filteredVehicles.length > vehiclesPerPage && (
-        <div className="flex justify-between items-center mt-4">
-          <div className="text-sm text-muted-foreground">
-            {t('drivers.pagination.page', { page: String(currentPage) })} {t('drivers.pagination.of', { total: String(Math.ceil(filteredVehicles.length / vehiclesPerPage)) })}
-          </div>
-          <div className="flex gap-2">
-            <Button
-              variant="outline"
-              size="sm"
-              onClick={() => setCurrentPage(prev => Math.max(prev - 1, 1))}
-              disabled={currentPage === 1}
-            >
-              <ArrowLeft className="h-4 w-4" />
-              <span className="sr-only">Previous page</span>
-            </Button>
-            <Button
-              variant="outline"
-              size="sm"
-              onClick={() => setCurrentPage(prev => Math.min(prev + 1, Math.ceil(filteredVehicles.length / vehiclesPerPage)))}
-              disabled={currentPage >= Math.ceil(filteredVehicles.length / vehiclesPerPage)}
-            >
-              <ArrowRight className="h-4 w-4" />
-              <span className="sr-only">Next page</span>
-            </Button>
-          </div>
-        </div>
-      )}
-      
-      {/* Date Selection Section - Better positioned */}
-      {selectedVehicle && (
-        <div className="bg-muted/30 p-4 sm:p-6 rounded-lg space-y-4 sm:space-y-6 mt-4 sm:mt-6">
-          <div className="flex flex-col sm:flex-row sm:items-center sm:justify-between gap-4">
-            <div className="space-y-1">
-              <h3 className="text-base sm:text-lg font-medium">{t("inspections.labels.inspectionDate")}</h3>
-              <p className="text-xs sm:text-sm text-muted-foreground">{t("inspections.labels.inspectionDateDescription")}</p>
-            </div>
-            <Button
-              variant="outline"
-              size={isMobile ? "default" : "sm"}
-              className={cn(
-                "w-full sm:w-auto min-h-[44px] sm:min-h-0",
-                isMobile && "text-sm"
-              )}
-              onClick={() => setIsBackdatingEnabled(!isBackdatingEnabled)}
-            >
-              <Calendar className="mr-2 h-4 w-4" />
-              <span className="truncate">
-                {isBackdatingEnabled ? t("inspections.actions.useCurrentDate") : t("inspections.actions.backdateInspection")}
-              </span>
-            </Button>
-          </div>
-
-          {isBackdatingEnabled && (
-            <div className="space-y-4">
-              <div className="w-full">
-                <Popover>
-                  <PopoverTrigger asChild>
-                    <Button
-                      variant="outline"
-                      className={cn(
-                        "w-full justify-start text-left font-normal min-h-[44px]",
-                        isMobile && "text-sm"
-                      )}
-                    >
-                      <Calendar className="mr-2 h-4 w-4 flex-shrink-0" />
-                      <span className="truncate">
-                        {inspectionDate ? format(inspectionDate, "PPP") : t("inspections.labels.selectDate")}
-                      </span>
-                    </Button>
-                  </PopoverTrigger>
-                  <PopoverContent 
-                    className={cn(
-                      "w-auto p-0",
-                      isMobile && "w-[calc(100vw-2rem)] max-w-sm mx-auto"
-                    )} 
-                    align={isMobile ? "center" : "start"}
-                    side={isMobile ? "bottom" : "bottom"}
-                  >
-                    <CalendarComponent
-                      mode="single"
-                      selected={inspectionDate}
-                      onSelect={(date) => {
-                        setInspectionDate(date);
-                        methods.setValue('inspection_date', date);
-                      }}
-                      disabled={(date) => date > new Date() || date < new Date(1900, 0, 1)}
-                      initialFocus
-                      className={cn(
-                        isMobile && "w-full [&_table]:w-full [&_td]:w-[14.28%] [&_td]:p-0 [&_td_button]:w-full [&_td_button]:h-10 [&_td_button]:rounded-none [&_td_button]:text-center [&_td_button]:text-sm"
-                      )}
-                      classNames={isMobile ? {
-                        day_selected: "bg-primary text-primary-foreground hover:bg-primary hover:text-primary-foreground focus:bg-primary focus:text-primary-foreground",
-                        day_today: "bg-accent text-accent-foreground",
-                        day_outside: "text-muted-foreground opacity-50",
-                        day_disabled: "text-muted-foreground opacity-50",
-                        day_hidden: "invisible",
-                        caption: "flex justify-center pt-1 relative items-center",
-                        caption_label: "text-sm font-medium",
-                        nav: "space-x-1 flex items-center",
-                        nav_button: "h-7 w-7 bg-transparent p-0 opacity-50 hover:opacity-100",
-                        table: "w-full border-collapse space-y-1",
-                        head_row: "flex w-full justify-between",
-                        head_cell: "text-muted-foreground text-center font-normal text-xs w-[14.28%] px-0",
-                        row: "flex w-full mt-2",
-                        cell: "text-center text-sm p-0 relative w-[14.28%] [&:has([aria-selected])]:bg-accent first:[&:has([aria-selected])]:rounded-l-md last:[&:has([aria-selected])]:rounded-r-md focus-within:relative focus-within:z-20",
-                      } : undefined}
-                    />
-                  </PopoverContent>
-                </Popover>
-              </div>
-              
-              {inspectionDate && inspectionDate < new Date() && (
-                <div className="flex items-start space-x-2 text-xs sm:text-sm text-amber-600 dark:text-amber-400 bg-amber-50 dark:bg-amber-950/20 p-3 rounded-md">
-                  <Calendar className="h-4 w-4 flex-shrink-0 mt-0.5" />
-                  <span className="leading-relaxed">
-                    {t("inspections.labels.backdatingWarning", { 
-                      date: format(inspectionDate, "PPP"),
-                      daysAgo: Math.ceil((new Date().getTime() - inspectionDate.getTime()) / (1000 * 60 * 60 * 24))
-                    })}
-                  </span>
-                </div>
-              )}
-            </div>
-          )}
-
-          {!isBackdatingEnabled && (
-            <div className="text-xs sm:text-sm text-muted-foreground bg-muted/50 p-3 rounded-md">
-              {t("inspections.labels.currentDateInspection", { date: format(new Date(), "PPP") })}
-            </div>
-          )}
-        </div>
-      )}
-
-      {/* Navigation buttons */}
-      <div className="flex justify-end mt-4 sm:mt-6">
-      {selectedVehicle && (
-          <Button 
-            className={cn(
-              "w-full sm:w-auto min-h-[44px] sm:min-h-0",
-              isMobile && "text-sm"
-            )}
-            onClick={() => {
-              console.log(`[INSPECTION_FLOW] Moving to type selection with vehicle: ${selectedVehicle.name}`);
-              setCurrentStepIndex(0);
-            }}
-          >
-            {t('common.next')} <ArrowRight className="ml-2 h-4 w-4" />
-          </Button>
-      )}
-      </div>
-    </div>
-  );
-  
-  // Render inspection type selection
-  const renderTypeSelection = () => (
-    <div className="space-y-8">
-      <h2 className="text-xl font-semibold">{t("inspections.steps.selectType")}</h2>
-
-    <FormProvider {...methods}>
-        <InspectionTypeSelector
-          control={methods.control}
-          onTypeChange={handleTypeChange}
-          defaultValue={selectedType}
-          availableTypes={availableTemplateTypes}
-          showAllTypes={false}
-        />
-      </FormProvider>
-
-
-      <div className="flex justify-between mt-8">
-        <Button
-          variant="outline"
-          onClick={() => {
-            setCurrentStepIndex(-1)
-          }}
-        >
-          <ArrowLeft className="mr-2 h-4 w-4" /> {t("common.back")}
-        </Button>
-        {availableTemplateTypes.length > 0 && (
-          <Button 
-            onClick={handleStartInspection} 
-            disabled={isSubmitting}
-          >
-            {isSubmitting ? t("common.creating") : t("inspections.actions.startInspection")}{" "}
-            <ArrowRight className="ml-2 h-4 w-4" />
-          </Button>
-=======
   return (
       <div className="space-y-8">
         {/* Vehicle thumbnail when selected */}
@@ -2360,358 +1521,8 @@
           progress={getOverallProgress()}
           estimatedTimeRemaining={estimatedTimeRemaining}
           />
->>>>>>> 710c190c
         )}
-      </div>
-    </div>
-  );
-  
-  // Render section items with improved spacing
-  const renderSectionItems = () => {
-    console.log(`[INSPECTION_FORM] Rendering section items. Sections:`, sections);
-    console.log(`[INSPECTION_FORM] Current section index:`, currentSectionIndex);
-    
-    if (!sections.length || currentSectionIndex >= sections.length) {
-      console.log(`[INSPECTION_FORM] No sections or invalid index. Sections length: ${sections.length}, Current index: ${currentSectionIndex}`);
-      return null;
-    }
-    
-    const currentSection = sections[currentSectionIndex];
-    console.log(`[INSPECTION_FORM] Current section:`, currentSection);
-    
-    return (
-      <div className="space-y-8">
-        <div className="bg-muted/30 p-4 rounded-lg">
-          <div className="flex justify-between items-center mb-4">
-            <h2 className="text-xl font-semibold">{currentSection.title}</h2>
-            <span className="bg-muted px-3 py-1 rounded-full text-sm font-medium">{currentSectionIndex + 1}/{sections.length}</span>
-          </div>
-          {currentSection.description && (
-            <p className="text-muted-foreground">{currentSection.description}</p>
-          )}
-        </div>
         
-<<<<<<< HEAD
-        {/* Inspection items */}
-        <div className="space-y-6">
-          {currentSection.items.map((item, itemIndex) => (
-            <Card key={`${currentSection.id}-${item.id}-${itemIndex}`} className="border">
-              <CardContent className="p-6 space-y-5">
-                <div className="bg-muted/20 p-3 rounded-md">
-                  <h3 className="font-medium text-lg">{item.title}</h3>
-                  {item.description && (
-                    <p className="text-sm text-muted-foreground mt-2">{item.description}</p>
-                  )}
-                </div>
-                
-                <div className="flex gap-4 flex-wrap">
-                  <Button 
-                    variant={item.status === 'pass' ? 'default' : 'outline'} 
-                    size="sm"
-                    className={item.status === 'pass' ? 'bg-green-600 hover:bg-green-700' : ''}
-                    onClick={() => {
-                      console.log(`[INSPECTION_FORM] Pass button clicked for item:`, item);
-                      console.log(`[INSPECTION_FORM] Current section:`, currentSection);
-                      handleItemStatus(currentSection.id, item.id, 'pass');
-                    }}
-                  >
-                    <Check className="mr-2 h-4 w-4" />
-                    {t('inspections.actions.pass')}
-                  </Button>
-                  <Button 
-                    variant={item.status === 'fail' ? 'default' : 'outline'} 
-                    size="sm"
-                    className={item.status === 'fail' ? 'bg-red-600 hover:bg-red-700' : ''}
-                    onClick={() => {
-                      console.log(`[INSPECTION_FORM] Fail button clicked for item:`, item);
-                      console.log(`[INSPECTION_FORM] Current section:`, currentSection);
-                      handleItemStatus(currentSection.id, item.id, 'fail');
-                    }}
-                  >
-                    <X className="mr-2 h-4 w-4" />
-                    {t('inspections.actions.fail')}
-                  </Button>
-                  {item.requires_photo && (
-                    <Button 
-                      variant="outline" 
-                      size="sm"
-                      onClick={() => {
-                        console.log(`[INSPECTION_FORM] Camera button clicked for item:`, item);
-                        handleCameraClick(currentSection.id, item.id);
-                      }}
-                    >
-                      <Camera className="mr-2 h-4 w-4" />
-                      {item.photos.length > 0 
-                        ? t('inspections.actions.photos', { count: String(item.photos.length) }) 
-                        : t('inspections.actions.takePhoto')}
-                    </Button>
-                  )}
-                </div>
-                
-                {/* Display photos if any */}
-                {item.photos.length > 0 && (
-                  <div className="flex flex-wrap gap-3 mt-4">
-                    {item.photos.map((photo, index) => (
-                      <div key={index} className="w-20 h-20 relative rounded overflow-hidden group">
-                        <Image 
-                          src={photo} 
-                          alt={t('inspections.labels.photoNumber', { number: String(index + 1) })}
-                          fill
-                          className="object-cover" 
-                        />
-                        <button
-                          onClick={() => handleDeletePhoto(currentSection.id, item.id, index)}
-                          className="absolute top-1 right-1 bg-red-500 text-white p-1 rounded-full opacity-0 group-hover:opacity-100 transition-opacity"
-                          aria-label="Delete photo"
-                        >
-                          <X className="h-3 w-3" />
-                        </button>
-                      </div>
-                    ))}
-                  </div>
-                )}
-                
-                {/* Notes input */}
-                {item.status === 'fail' && (
-                  <Textarea
-                    placeholder={t('inspections.fields.notesPlaceholder')}
-                    value={item.notes}
-                    onChange={(e) => handleNotesChange(currentSection.id, item.id, e.target.value)}
-                    className="min-h-[100px] mt-4"
-                  />
-                )}
-              </CardContent>
-            </Card>
-          ))}
-        </div>
-        
-        {/* Navigation buttons */}
-        <div className="flex justify-between mt-8">
-          <Button 
-            variant="outline" 
-            onClick={currentSectionIndex === 0 ? () => setCurrentStepIndex(0) : handlePreviousSection}
-          >
-            <ArrowLeft className="mr-2 h-4 w-4" /> 
-            {currentSectionIndex === 0 ? t('common.back') : `${t('inspections.actions.previousSection')} (${currentSectionIndex}/${sections.length})`}
-          </Button>
-          
-          {currentSectionIndex < sections.length - 1 ? (
-            <Button onClick={handleNextSection}>
-              {`${t('inspections.actions.nextSection')} (${currentSectionIndex + 2}/${sections.length})`} <ArrowRight className="ml-2 h-4 w-4" />
-            </Button>
-          ) : (
-            <Button 
-              onClick={handleFormSubmit}
-              disabled={isSubmitting}
-              className="bg-green-600 hover:bg-green-700"
-            >
-              {isSubmitting ? t('common.submitting') : t('inspections.actions.completeInspection')}
-            </Button>
-          )}
-        </div>
-      </div>
-    );
-  };
-  
-  // Vehicle thumbnail and progress
-  const renderVehicleThumbnail = () => {
-    if (!selectedVehicle) return null;
-    
-    const progress = getOverallProgress();
-    const currentSection = sections[currentSectionIndex] || { title: '' };
-    
-    return (
-      <Card className="my-6">
-        <CardContent className="p-4">
-          <div className="flex flex-row gap-4 items-center">
-            {/* Vehicle thumbnail - smaller size */}
-            <div className="shrink-0">
-              {selectedVehicle.image_url ? (
-                <div className="relative rounded-md overflow-hidden h-24 w-32">
-                  <Image 
-                    src={selectedVehicle.image_url} 
-                    alt={selectedVehicle.name}
-                    fill
-                    sizes="128px"
-                    className="object-cover"
-                    priority={currentStepIndex === -1 || currentStepIndex === 0} // Add priority if it's one of the first steps
-                  />
-                </div>
-              ) : (
-                <div className="w-32 h-24 bg-muted flex items-center justify-center rounded-md">
-                  <span className="text-muted-foreground">{t('common.noImage')}</span>
-                </div>
-              )}
-            </div>
-            
-            {/* Vehicle info */}
-            <div className="flex-1">
-              <h3 className="text-xl font-bold">
-                {selectedVehicle.brand} {selectedVehicle.model}
-              </h3>
-              <p className="text-muted-foreground">
-                {selectedVehicle.year} {t('inspections.labels.model')}
-              </p>
-              <p className="text-muted-foreground mt-1">
-                {selectedVehicle.plate_number}
-              </p>
-              {isBackdatingEnabled && inspectionDate && (
-                <div className="flex items-center gap-2 mt-2 text-sm text-amber-600 dark:text-amber-400">
-                  <Calendar className="h-4 w-4" />
-                  <span>{t('inspections.labels.inspectionDate')}: {format(inspectionDate, "PPP")}</span>
-                </div>
-              )}
-            </div>
-          </div>
-              
-          {currentStepIndex !== 0 && (
-            <div className="mt-3 space-y-2">
-              {/* Section info with progress */}
-              <div className="flex items-center justify-between">
-                <p className="text-sm font-medium">
-                  {t('inspections.labels.currentSection')}: {currentSection.title}
-                </p>
-                <p className="text-sm font-medium">
-                  {progress}% - {currentSectionIndex + 1}/{sections.length}
-                </p>
-              </div>
-              
-              {/* Section indicators */}
-              <div className="flex gap-1 h-2.5">
-                {sections.map((section, index) => (
-                  <div 
-                    key={section.id} 
-                    className={`h-2.5 rounded-full flex-1 ${ // Fixed template literal
-                      index < currentSectionIndex 
-                        ? 'bg-gradient-to-r from-green-500 to-green-600' 
-                        : index === currentSectionIndex 
-                          ? 'bg-gradient-to-r from-amber-400 to-amber-500'
-                          : 'bg-muted'
-                    }`}
-                  />
-                ))}
-              </div>
-              
-              {/* Estimated time */}
-              <p className="text-xs text-right text-muted-foreground">
-                {t('inspections.labels.estimatedTime')}: {estimatedTimeRemaining} {t('common.minutes')}
-              </p>
-            </div>
-          )}
-        </CardContent>
-      </Card>
-    );
-  };
-  
-  const [existingInspection, setExistingInspection] = useState<any>(null);
-  const hasLoadedExistingData = useRef(false);
-
-  // NEW: Load inspection header to get type and existing items when editing/continuing
-  useEffect(() => {
-    if (!inspectionId) return;
-    
-    // Reset the flag when inspection ID changes
-    hasLoadedExistingData.current = false;
-
-    const loadInspectionHeader = async () => {
-      try {
-        const supabaseClient = createClient();
-        const { data, error } = await supabaseClient
-          .from('inspections')
-          .select('id, type, status')
-          .eq('id', inspectionId)
-          .maybeSingle();
-        if (error) {
-          console.error('[StepBasedInspectionForm] Failed to fetch inspection header:', error);
-          return;
-        }
-        if (data) {
-          setExistingInspection(data);
-          if (data.type) {
-            setSelectedType(data.type as InspectionType);
-            methods.setValue('type', data.type as InspectionType);
-            // Ensure we move to template step if vehicle is pre-selected
-            setCurrentStepIndex(1);
-          }
-        }
-      } catch (err) {
-        console.error('[StepBasedInspectionForm] Unexpected error loading inspection header:', err);
-      }
-    };
-
-    loadInspectionHeader();
-    // eslint-disable-next-line react-hooks/exhaustive-deps
-  }, [inspectionId]);
-
-  // NEW: After sections are loaded, merge existing item statuses/notes/photos
-  useEffect(() => {
-    if (!inspectionId || sections.length === 0 || hasLoadedExistingData.current) return;
-
-    const loadExistingResults = async () => {
-      try {
-        const supabaseClient = createClient();
-        const { data: itemsRaw, error } = await supabaseClient
-          .from('inspection_items')
-          .select('template_id, status, notes, inspection_photos (photo_url)')
-          .eq('inspection_id', inspectionId);
-        if (error) {
-          console.error('[StepBasedInspectionForm] Failed to load existing inspection items:', error);
-          return;
-        }
-        if (!itemsRaw || itemsRaw.length === 0) return;
-
-        // Map template_id to existing item result
-        const iterableItems = Array.isArray(itemsRaw) ? itemsRaw : [];
-        const resultMap: Record<string, any> = {};
-        iterableItems.forEach((i: any) => {
-          if (i.template_id) {
-            resultMap[i.template_id] = i;
-          }
-        });
-
-        console.log(`[INSPECTION_FORM] Loading existing results for ${iterableItems.length} items`);
-        console.log(`[INSPECTION_FORM] Result map:`, resultMap);
-        console.log(`[INSPECTION_FORM] Current sections before merge:`, sections);
-
-        const merged = sections.map((section) => ({
-          ...section,
-          items: section.items.map((item) => {
-            const existing = resultMap[item.id as string];
-            if (!existing) {
-              console.log(`[INSPECTION_FORM] No existing data for item ${item.id}`);
-              return item;
-            }
-            console.log(`[INSPECTION_FORM] Merging existing data for item ${item.id}:`, existing);
-            return {
-              ...item,
-              status: existing.status as 'pass' | 'fail' | null,
-              notes: existing.notes || '',
-              photos: (existing.inspection_photos ?? []).map((p: { photo_url: string }) => p.photo_url),
-            };
-          }),
-        }));
-
-        console.log(`[INSPECTION_FORM] Merged sections:`, merged);
-        setSections(merged);
-        hasLoadedExistingData.current = true;
-      } catch (err) {
-        console.error('[StepBasedInspectionForm] Unexpected error merging existing results:', err);
-      }
-    };
-
-    loadExistingResults();
-  }, [inspectionId, sections]);
-  
-  return (
-    <div className="space-y-8">
-      {/* Vehicle thumbnail when selected */}
-      {selectedVehicle && currentStepIndex !== -1 && renderVehicleThumbnail()}
-      
-      {/* Main content based on step */}
-      {currentStepIndex === -1 && renderVehicleSelection()}
-      {currentStepIndex === 0 && renderTypeSelection()}
-      {currentStepIndex === 1 && renderSectionItems()}
-=======
         {/* Main content based on step */}
       {currentStepIndex === -1 && (
           <VehicleSelectionStep
@@ -2765,7 +1576,6 @@
             isSubmitting={isSubmitting}
           />
         )}
->>>>>>> 710c190c
         
         {/* Camera modal */}
       {isCameraOpen && (
